#!/usr/bin/env python3

import time
import sys
import os
from configargparse import ArgParser, Namespace  # type: ignore
from datetime import datetime
from multiprocessing import Process, Pool, Lock # type: ignore
import subprocess
import shlex
import pydpiper.execution.queueing as q
import math as m
import logging
import socket
import signal
import threading
os.environ["PYRO_LOGLEVEL"] = os.getenv("PYRO_LOGLEVEL", "INFO")
import Pyro4       # type: ignore
from typing import Any

from pyminc.volumes.volumes import mincException


Pyro4.config.REQUIRE_EXPOSE = False
Pyro4.config.SERVERTYPE = "multiplex"

class SubmitError(ValueError): pass

for boring_exception, name in [(mincException, "mincException"), (SubmitError, "SubmitError"), (KeyError, "KeyError")]:
    Pyro4.util.SerializerBase.register_dict_to_class(name, lambda _classname, dict: boring_exception)
    Pyro4.util.SerializerBase.register_class_to_dict(boring_exception, lambda obj: { "__class__" : name })


#TODO add these to executorArgumentGroup as options, pass into pipelineExecutor
EXECUTOR_MAIN_LOOP_INTERVAL = 30.0
HEARTBEAT_INTERVAL = EXECUTOR_MAIN_LOOP_INTERVAL  # Logically necessary since the two threads have been merged
#SHUTDOWN_TIME = EXECUTOR_MAIN_LOOP_INTERVAL + LATENCY_TOLERANCE

logger = logging # type: Any
#logger = logging.getLogger(__name__)

sys.excepthook = Pyro4.util.excepthook  # type: ignore


def ensure_exec_specified(numExec):
    if numExec < 1:
        msg = "You need to specify some executors for this pipeline to run. Please use the --num-executors command line option. Exiting..."
        logger.info(msg)
        print(msg)
        sys.exit(1)

def launchExecutor(executor):
    # Start executor that will run pipeline stages

    # getIpAddress is similar to socket.gethostbyname(...) 
    # but uses a hack to attempt to avoid returning localhost (127....)
    network_address = Pyro4.socketutil.getIpAddress(socket.gethostname(),
                                                    workaround127 = True, ipVersion = 4)
    daemon = Pyro4.core.Daemon(host=network_address)
    clientURI = daemon.register(executor)

    # find the URI of the server:
    if executor.ns:
        ns = Pyro4.locateNS()
        #ns.register("executor", executor, safe=True)
        serverURI = ns.lookup("pipeline")
    else:
        try:
            uf = open(executor.uri_file)
            serverURI = Pyro4.URI(uf.readline())
            uf.close()
        except:
            logger.exception("Problem opening the specified uri file:")
            raise

    p = Pyro4.Proxy(serverURI)
    # Register the executor with the pipeline
    # the following command only works if the server is alive. Currently if that's
    # not the case, the executor will die which is okay, but this should be
    # more properly handled: a more elegant check to verify the server is running
    p.registerClient(clientURI.asString(), executor.mem)

    executor.registeredWithServer()
    executor.setClientURI(clientURI.asString())
    executor.setServerURI(serverURI.asString())
    executor.setProxyForServer(p)
    
    logger.info("Connected to %s",  serverURI)
    logger.info("Client URI is %s", clientURI)
    
    executor.connection_time_with_server = time.time()
    logger.info("Connected to the server at: %s", datetime.isoformat(datetime.now(), " "))

    # you'd think this could be done in __init__, but sometimes that's in the wrong process,
    # which causes an error when calling `join` ...
    executor.initializePool()

    logger.debug("Executor daemon running at: %s", daemon.locationStr)
    try:
        # run the daemon, not the executor mainLoop, in a new thread
        # so that mainLoop exceptions (e.g., if we lose contact with the server)
        # cause us to shutdown (as Python makes it tedious to re-throw to calling thread)
        def with_exception_logging(f, thread_description, crash_hook=None):
            def _f(*args, **kwargs):
                try:
                    return f(*args, **kwargs)
                except Exception:
                    logger.exception("Crash in '%s' thread!  Details: " % thread_description)
                    crash_hook() if crash_hook else ()
                    raise
            return _f
        t = threading.Thread(target=with_exception_logging(daemon.requestLoop, "Pyro daemon"))
        t.daemon = True
        t.start()
        executor.mainLoop()
    except KeyboardInterrupt:
        logger.exception("Caught keyboard interrupt. Shutting down executor...")
        executor.generalShutdownCall()
        #daemon.shutdown()
        sys.exit(1)
    except Exception:
        logger.exception("Error during executor loop. Shutting down executor...")
        executor.generalShutdownCall()
        #daemon.shutdown()
        sys.exit(1)
    else:
        executor.completeAndExitChildren()
        logger.info("Executor shutting down.")
        daemon.shutdown()
        t.join()


# like a stage but lighter weight (no methods wasting memory...)
class StageInfo(object):
    def __init__(self, *, mem, procs, ix, cmd, log_file, output_files, env_vars):
        self.mem = mem
        self.procs = procs
        self.ix = ix
        self.cmd = cmd
        self.log_file = log_file
        self.output_files = output_files
        self.env_vars = env_vars


def stageinfo_dict_to_class(classname, d):
    return StageInfo(mem=d['mem'], procs=d['procs'], ix=d['ix'], cmd=d['cmd'], log_file=d['log_file'],
                     output_files=d['output_files'], env_vars=d['env_vars'])


Pyro4.util.SerializerBase.register_dict_to_class("pydpiper.execution.pipeline_executor.StageInfo",
                                                 stageinfo_dict_to_class)


class MissingOutputs(ValueError): pass

<<<<<<< HEAD
#TODO declare that stage is StageInfo and not the true stage
def runStage(*, clientURI, stage, cmd_wrapper):
=======

def runStage(*, clientURI    : str, stage,
                cmd_wrapper  : str, fs_delay : float, check_outputs : bool, mkdirs : bool):
>>>>>>> 8771425a
        ix = stage.ix

        logger.info("Running stage %i (on %s). Memory requested: %.2f", ix, clientURI, stage.mem)
        try:
            command_to_run  = ((cmd_wrapper + ' ') if cmd_wrapper else '') + ' '.join(stage.cmd)

            logger.info(command_to_run)

            # TODO this isn't too efficient:
            #   there is no global cache (yet) of the directories that have been created ...
            if mkdirs:
                os.makedirs(os.path.dirname(stage.log_file), exist_ok=True)
                for d in set([os.path.dirname(f) for f in stage.output_files]):
                    os.makedirs(d, exist_ok=True)

            # log file for the stage
            with open(stage.log_file, 'a') as of:
                of.write("Stage " + str(ix) + " running on " + socket.gethostname()
                         + " (" + clientURI + ") at " + datetime.isoformat(datetime.now(), " ") + ":\n")
                of.write(command_to_run + "\n")
                of.flush()

                #args = shlex.split(command_to_run)
                args = command_to_run
                start_time = time.time()

                environment = os.environ.copy()
                for key in stage.env_vars.keys():
                    environment[key]=stage.env_vars[key]

                process = subprocess.Popen(args, stdout=of, stderr=of, shell=True, env=environment)
                #client.addPIDtoRunningList(process.pid)
                process.communicate()
                #client.removePIDfromRunningList(process.pid)
                ret = process.returncode
                if ret == 0:
                    time.sleep(fs_delay)  # TODO: better: async wait with timeout=fs_delay on all output files?
                    # TODO: better logic here, e.g., allow some tolerance for NFS slowness, etc.
                    missing_outputs = [o for o in stage.output_files
                                       if (not os.path.exists(o)) or os.path.getmtime(o) < start_time]
                    if len(missing_outputs) > 0:
                        logger.warning("some outputs not produced by Stage %i: %s", ix, missing_outputs)
                        if check_outputs:
                          of.write("[executor] ERROR: outputs not produced, failing this stage: %s\n" % missing_outputs)
                          raise MissingOutputs(missing_outputs)
        except Exception as e:
            logger.exception("Exception whilst running stage: %i (on %s)", ix, clientURI)
            return ix, e
        else:
            # TODO: the big try-catch block above is quite ugly ...
            logger.info("Stage %i finished, return was: %i (on %s)", ix, ret, clientURI)

            return ix, ret


class ChildProcess(object):
    """Used by the executor to store runtime information about the child processes it initiates to run commands."""
    def __init__(self, stage, result, mem, procs):
        self.stage = stage
        self.result = result
        self.mem = mem
        self.procs = procs

class InsufficientResources(Exception):
    pass

class pipelineExecutor(object):
    def __init__(self, options, uri_file, pipeline_name, memNeeded = None):
        # TODO change options, uri_file, pipeline_name to exec_options, app_options
        # TODO *** better: self.options = options ... ?
        # TODO the additional argument `mem` represents the
        # server's estimate of the amount of memory
        # an executor may need to run available jobs
        # -- perhaps options.mem should be renamed
        # options.max_mem since this represents a per-node
        # limit (or at least a per-executor limit)
        logger.info("memNeeded: %s", memNeeded)
        self.mem = memNeeded or options.mem
        logger.info("self.mem = %0.2fG", self.mem)
        if self.mem > options.mem:
            raise InsufficientResources("executor requesting %.2fG memory but maximum is %.2fG" % (options.mem, self.mem))
        self.defer_directory_creation = options.defer_directory_creation
        self.pipeline_name = pipeline_name
        self.procs = options.proc
        self.ppn = options.ppn
        self.pe  = options.pe
        self.mem_request_attribute = options.mem_request_attribute
        self.time = options.time
        self.queue_type = options.queue_type
        self.queue_name = options.queue_name
        self.queue_opts = options.queue_opts
        self.cmd_wrapper = options.cmd_wrapper
        self.executor_wrapper = options.executor_wrapper
        self.ns = options.use_ns
        self.uri_file = options.urifile
        self.fs_delay = options.fs_delay
        self.check_outputs = options.check_outputs
        if self.uri_file is None:
            self.uri_file = os.path.abspath(os.path.join(os.curdir, uri_file))
        # the next variable is used to keep track of how long the
        # executor has been continuously idle/sleeping for. Measured
        # in seconds
        self.idle_time = 0
        self.prev_time = None
        self.current_time = None
        # the maximum number of minutes an executor can be continuously
        # idle for, before it has to kill itself.
        self.max_idle_time = options.max_idle_time
        # the time in minutes after which an executor will not accept new jobs
        self.time_to_accept_jobs = options.time_to_accept_jobs
        # stores the time of connection with the server
        self.connection_time_with_server = None
        #initialize runningMem and Procs
        self.runningMem = 0.0
        self.runningProcs = 0   
        self.runningChildren = {}  # was: # no scissors (i.e. children should not run around with sharp objects...)
        self.lock = Lock()
        self.pool = None  # type: Pool
        self.pyro_proxy_for_server = None
        self.clientURI = None
        self.serverURI = None
        #self.current_running_job_pids = []
        self.registered_with_server = False
        # we associate an event with each executor which is set when jobs complete.
        # in the future it might also be set by the server, and we might have more
        # than one event (for reclaiming, server messages, ...)
        self.e = threading.Event()
        self.heartbeat_tick = 0

    def wrapPyroCall(self, func, *args, **kwargs):
        try:
            # a bit expensive perhaps, but it is safer to create
            # a new proxy for the server whenever it is contacted.
            # We found that connecting to the server via the same proxy using several
            # Process-es, can bring down either or both the server and the client
            # (the documentation also states that proxies can only be shared between
            # threads).
            # also, note Ben and his bag of tricks! When a function on the server
            # side needs to be called, and wrapPyroCall is invoked, we do this
            # using the lambda functionality. Below the lambda p: p.call_at_the_server
            # will pass the new proxy to p. At the same time, pycharm is still able
            # to type check things.
            logger.debug("wrapPyroCall: %s", func)
            with Pyro4.Proxy(self.serverURI) as one_time_proxy:
                return func(one_time_proxy)(*args, **kwargs)
        except:
            logger.exception("Exception while placing a Pyro call at the server: %s", func)
            raise Exception("Pyro call with the server failed. Shutting down...")

    def registeredWithServer(self):
        self.registered_with_server = True

    #@Pyro4.oneway
    #def addPIDtoRunningList(self, pid):
    #    self.current_running_job_pids.append(pid)

    #@Pyro4.oneway
    #def removePIDfromRunningList(self, pid):
    #    self.current_running_job_pids.remove(pid)

    def initializePool(self):
        self.pool = Pool(processes = self.procs)
        
    def setClientURI(self, cURI):
        self.clientURI = cURI 
            
    def setServerURI(self, sURI):
        self.serverURI = sURI
            
    def setProxyForServer(self, proxy):
        self.pyro_proxy_for_server = proxy
    
    # TODO rename completeAndExitChildren,generalShutdownCall to something like
    # normalShutdown, dirtyShutdown
    def generalShutdownCall(self):
        # FIXME this comment is outdated (but is the problem described still a problem?)
        # stop the worker processes (children) immediately without completing outstanding work
        # Initially I wanted to stop the running processes using pool.terminate() and pool.join()
        # but the keyboard interrupt handling proved tricky. Instead, the executor now keeps
        # track of the process IDs (pid) of the current running jobs. Those are targeted by
        # os.kill in order to stop the processes in the Pool
        logger.info("Executor shutting down.  Killing running jobs...")
        #for subprocID in self.current_running_job_pids:
        #    os.kill(subprocID, signal.SIGTERM)
        self.pool.terminate()
        self.pool.join()
        logger.debug("Finished joining process pool.")
        # FIXME the death of the child process causes runStage
        # to notify the server of the job's destruction
        # so the job is no longer in the client's set of stages
        # when unregisterClient is called
        self.unregister_with_server()

    def completeAndExitChildren(self):
        # This function is called under normal circumstances (i.e., not because
        # of a keyboard interrupt). So we can close the pool of processes 
        # in the normal way, prevent more jobs from starting, and exit
        self.unregister_with_server()
        if len(self.runningChildren) > 0:
            logger.warning("Exiting with some processes still running: %s" % self.runningChildren)
        # wait for the worker processes (children) to exit (must be called after terminate() or close())
        self.pool.close()
        self.pool.join()

    def unregister_with_server(self):
        if self.registered_with_server:
            # unset the registered flag before calling unregisterClient
            # to prevent an (unimportant) race condition wherein the
            # unregisterClient() call begins while, simultaneously, the heartbeat
            # thread finds the flag true and so sends a heartbeat
            # request to the server, which raises an exception as the client has
            # since unregistered, so is no longer present in some data structure
            # (it's OK if the heartbeat begins before the flag is unset
            # since the server runs single-threaded)
            logger.info("Unsetting the registered-with-the-server flag for executor: %s", self.clientURI)
            self.registered_with_server = False
            self.wrapPyroCall(lambda p: p.unregisterClient, self.clientURI)
            logger.info("Done calling unregisterClient")

    def submitToQueue(self, number):
        """Submits to queueing system using qbatch"""
        # TODO it would be best if we could get this information from qbatch:
        supported = ['sge', 'pbs', 'slurm', None]
        if self.queue_type not in supported:
            msg = ("Specified queueing system is: %s" % self.queue_type +
                   "To our knowledge qbatch only supports `queue_type`s %s currently support launching executors " % supported + "so this probably won't work ...")
            logger.warning(msg)

        now = datetime.now().strftime("%Y-%m-%d-at-%H-%M-%S")
        ident = self.pipeline_name + '-executor-' + now #"pipeline-executor-" + now
        #jobname = ((os.path.basename(program_name) + '-') if program_name is not None else "") + ident
        jobname = ident
        # do we really need the program name here?
        env = os.environ.copy()
        env['PYRO_LOGFILE'] = "logs/%s.log" % ident
        cmd = ((self.executor_wrapper.split() if self.executor_wrapper else [])
               + (["pipeline_executor.py", "--local",
                   '--uri-file', self.uri_file,
                   # Only one exec is launched at a time in this manner, so:
                   "--num-executors", str(1), '--mem', str(self.mem)]
                   + q.remove_flags(['--num-exec', '--mem'], sys.argv[1:])))

            #     header = '\n'.join(["#!/usr/bin/env bash",
            #                         "setenv PYRO_LOGFILE logs/%s-${JOB_ID}-${SGE_TASK_ID}.log" % ident])
            #     # FIXME huge hack -- shouldn't we just iterate over options,
            #     # possibly checking for membership in the executor option group?
            #     # The problem is that we can't easily check if an option is
            #     # available from a parser (but what about calling get_defaults and
            #     # looking at exceptions?).  However, one possibility is to
            #     # create a list of tuples consisting of the data with which to
            #     # call parser.add_arguments and use this to check.
            #     # NOTE there's a problem with argparse's prefix matching which
            #     # also affects removal of --num-executors
            # TODO: procs! ppn! umask for log files? log file names? (see version 2.0.8)
        if self.ppn > 1:
            logger.warning("ppn of %d currently ignored in this configuration" % self.ppn)
        cmd_str = ' '.join(cmd)
        script = '\n'.join([cmd_str for _ in range(number)])
        submit_cmd = (["qbatch",
                       "--chunksize=1",
                       "--cores=1",      # qbatch should run each executor as a separate job
                       "--jobname=%s" % ident,  # TODO -- add more identification?
                       #"--ppj=%s", self.ppn,
                       "--mem=%sGB" % m.ceil(self.mem)]  # some schedulers don't like floats
                       # TODO expose the rest of qbatch's options here (e.g. --footer, etc.?)
                       # the following options aren't really needed if qbatch is configured separately:
                       + (["-b", self.queue_type] if self.queue_type else [])
                       + (["--queue=%s" % self.queue_name] if self.queue_name else [])
                       + (["--walltime=%s" % self.time] if self.time else [])  # is time ever falsy??
                       # TODO change to "memvars" to match qbatch?
                       + (["--memvars=%s" % self.mem_request_attribute] if self.mem_request_attribute else [])
                       + (["--pe=%s" % self.pe] if self.pe else [])  # TODO: only if 'sge' ?
                       # TODO: add queue opts via qbatch -S (or - more general - change to qbatch_opts??)
                       + ["-"])
        #print(submit_cmd)
        #p = subprocess.Popen(submit_cmd, stdin=subprocess.PIPE, shell=False, env=env)
        #_out_data, _err_data = p.communicate(script.encode('ascii'))
        #print(out_data)
        #print(err_data, file=sys.stderr)
        # TODO better error reporting here ??
        p = subprocess.run(submit_cmd, input=script.encode('ascii'), env=env)
        if p.returncode != 0:
            raise SubmitError({ 'return' : p.returncode, 'failed_command' : submit_cmd })

    def canRun(self, stageMem, stageProcs, runningMem, runningProcs):
        """Calculates if stage is runnable based on memory and processor availability"""
        return stageMem <= self.mem - runningMem and stageProcs <= self.procs - runningProcs
    def is_max_idle_time(self):
        # Has the idle_time exceeded the allowed maximum?
        # max_idle_time is given in minutes
        # idle_time     is given in seconds
        if self.max_idle_time != None:
            if (self.max_idle_time * 60) < self.idle_time:
                return True
        return False
                        
    def is_time_to_drain(self):
        # check whether there is a limit to how long the executor
        # is allowed to accept jobs for. 
        if (self.time_to_accept_jobs != None):
            current_time = time.time()
            time_take_so_far = current_time - self.connection_time_with_server
            minutes_so_far, seconds_so_far = divmod(time_take_so_far, 60)
            if self.time_to_accept_jobs < minutes_so_far:
                return True
        return False

    # TODO do this cleanup in the callback!
    #def free_resources(self):
    #    # Free up resources from any completed (successful or otherwise) stages
    #    for child in self.runningChildren:
    #        if child.result.ready():
    #            logger.debug("Freeing up resources for stage %i.", child.stage)
    #            self.runningMem -= child.mem
    #            self.runningProcs -= child.procs
    #            self.runningChildren.remove(child)

    #@Pyro4.oneway
    def notifyStageTerminated(self, i, returncode=None):
        #try:
            if returncode == 0:
                logger.debug("Setting stage %d finished on the server side", i)
                self.wrapPyroCall(lambda p: p.setStageFinished, i, self.clientURI)
                logger.debug("Done setting stage finished")
            else:
                # a None returncode is also considered a failure
                logger.debug("Setting stage %d failed on the server side. Return code: %s", i, returncode)
                self.wrapPyroCall(lambda p: p.setStageFailed, i, self.clientURI)
                logger.debug("Done setting stage failed")
            # the server may have shutdown or otherwise become unavailable
            # (currently this is expected when a long-running job completes;
            # we should add a more elegant check for this state of affairs),
            # but the executor may have running jobs that shouldn't be killed
            # TODO add similar error handling around certain other Pyro calls)
            self.e.set()  # some work finished and server notified, so wake up

    def idle(self):
        return self.runningMem == 0 and self.runningProcs == 0 and self.prev_time

    # use an event set/timeout system to run the executor mainLoop -
    # we might want to pass some extra information in addition to waking the system
    def mainLoop(self):
        while self.mainFn():
            self.e.wait(EXECUTOR_MAIN_LOOP_INTERVAL)
            self.e.clear()
        logger.info("Main loop finished")

    def mainFn(self):
        """Try to get a job from the server (if appropriate) and update
        internal state accordingly.  Return True if it should be called
        again (i.e., there is more to do before shutting down),
        otherwise False (contract: but never False if there are still running jobs)."""

        self.prev_time = self.current_time
        self.current_time = time.time()

        # a bit coarse but we can't call `free_resources` directly in a function
        # such as notifyStageTerminated which is called from _within_ `runStage`
        # since resources won't be freed soon enough, causing a false resource starvation.
        # note we don't do resource accounting after leaving mainLoop, though that
        # doesn't matter too much as there will never be new jobs
        # (unless, in the future, we allow clients to connect to switch allegiances
        # to other servers)
        #self.free_resources()

        logger.debug("Updating timestamp with heartbeat tick: %d", self.heartbeat_tick)
        self.wrapPyroCall(lambda p: p.updateClientTimestamp, self.clientURI, tick=self.heartbeat_tick)
        self.heartbeat_tick += 1
        logger.debug("Done updating timestamp")

        if self.idle():
            self.idle_time += self.current_time - self.prev_time
            logger.debug("Current idle time: %d, and total seconds allowed: %d",
                         self.idle_time, self.max_idle_time * 60)

        if self.is_max_idle_time():
            logger.warning("Exceeded allowed idle time ... bye!")
            return False

        # It is possible that the executor does not accept any new jobs
        # anymore. If that is the case, we can leave this main loop
        # and just wait until current running jobs (children) have finished
        if self.is_time_to_drain():
            logger.debug("Time expired for accepting new jobs")  #...leaving main loop.")
            # was logger.info; made this a debug since we currently don't bail out of the loop ...
            #return False
            return True

        # TODO we get only one stage per loop iteration, so we have to wait for
        # another event/timeout to get another.  In general we might want 
        # getCommand to order multiple stages to be run on the same server
        # (just setting the event immediately would be somewhat hackish)
        # FIXME send/get the whole stageinfo here (it contains an `ix` field, right?)?!
        logger.debug("Going to get command from server")
        cmd, i = self.wrapPyroCall(lambda p: p.getCommand, clientURIstr=self.clientURI,
                                                           clientMemFree=self.mem - self.runningMem,
                                                           clientProcsFree=self.procs - self.runningProcs)
        logger.debug("Done getting command from server")

        if cmd == "shutdown_normally":
            logger.info('Saw shutdown command from server')
            return False
        # TODO this won't work yet since we'll just go to shutdown normally
        # and wait for jobs to finish instead of killing them -
        # maybe throwing an exception is better?
        elif cmd == "wait":
            return True
        elif cmd == "run_stage":
            logger.debug("Going to get stage info for stage: %d", i)
            stage = self.wrapPyroCall(lambda p: p.get_stage_info,i)
            logger.debug("Done getting stage information for stage: %d", i)
            # we trust that the server has given us a stage
            # that we have enough memory and processors to run ...
            # reset the idle time, we are running a stage!
            self.idle_time = 0
            with self.lock:
                self.runningMem += stage.mem
                self.runningProcs += stage.procs
            # The multiprocessing library must pickle things in order to execute them.
            # I wanted the following function (runStage) to be a function of the pipelineExecutor
            # class. That way we can access self.serverURI and self.clientURI from
            # within the function. However, bound methods are not picklable (a bound method
            # is a method that has "self" as its first argument, because if I understand 
            # this correctly, that binds the function to a class instance). There is
            # a way to make a bound function picklable, but this seems cumbersome. So instead
            # runStage is now a standalone function.

            # callback for result of runStage, run by executor
            def process_result(result):
                ix, res = result
                if isinstance(res, int):
                    # it's a return code
                    # don't do this logging in the callback for politenessoliphant
                    self.notifyStageTerminated(ix, res)
                elif isinstance(res, Exception):
                    # runStage raised an exception.  We could use apply_async's error_callback to handle this case
                    # instead, but we need to know the index of the stage we were attempting to run, so we'd have
                    # to catch the exception anyway to stuff the index into it ... this seems cleaner (no re-raising).
                    self.notifyStageTerminated(ix)
                logger.debug("Freeing up resources for stage %i.", ix)
                stage = self.runningChildren[ix]
                with self.lock:
                    self.runningMem -= stage.mem
                    self.runningProcs -= stage.procs
                del self.runningChildren[ix]

            # why does this need a separate call? should be able to infer that this stage will start from getCommand...
            logger.debug("Telling the server that stage %d has started", i)
            self.wrapPyroCall(lambda p: p.setStageStarted, i, self.clientURI)
            logger.debug("Server knows that stage started")
            result = self.pool.apply_async(runStage, args=(),
                                           kwds={ "clientURI" : self.clientURI, "stage" : stage,
                                                  "cmd_wrapper" : self.cmd_wrapper,
                                                  "fs_delay" : self.fs_delay, "check_outputs" : self.check_outputs,
                                                  "mkdirs" : self.defer_directory_creation },
                                           callback=process_result)
            self.runningChildren[i] = ChildProcess(i, result, stage.mem, stage.procs)

            logger.debug("Added stage %i to the running pool.", i)
            return True
        else:
            raise Exception("Got invalid cmd from server: %s" % cmd)
                

def main():
    # command line option handling
    # use an environment variable to look for a default config file
    # Alternately, we could use a default location for the file
    # (say `files = ['/etc/pydpiper.cfg', '~/pydpiper.cfg', './pydpiper.cfg']`)
    # TODO this logic is duplicated in application.py
    default_config_file = os.getenv("PYDPIPER_CONFIG_FILE")
    if default_config_file is not None:
        files = [default_config_file]
    else:
        files = []

    from pydpiper.core.arguments import _mk_execution_parser
    parser = ArgParser(default_config_files=files)
    _mk_execution_parser(parser)

    # using parse_known_args instead of parse_args is a hack since we
    # currently send ALL arguments from the main program to the executor.
    # Alternately, we could keep a copy of the executor parser around
    # when constructing the executor shell command
    options, _ = parser.parse_known_args()

    ensure_exec_specified(options.num_exec)

    def local_launch(options):
        pe = pipelineExecutor(options=options, uri_file=options.urifile, pipeline_name="anon-executor")  # didn't parse application options so don't have a --pipeline-name
        # FIXME - I doubt missing the other options even works, otherwise we could change the executor interface!!
        # executors don't use any shared-memory constructs, so OK to copy
        ps = [Process(target=launchExecutor, args=(pe,))
              for _ in range(options.num_exec)]
        for p in ps:
            p.start()
        for p in ps:
            p.join()

    if options.local:
        local_launch(options)
    elif options.submit_server:
        roq = q.runOnQueueingSystem(options, sysArgs=sys.argv)
        for i in range(options.num_exec):
            roq.createAndSubmitExecutorJobFile(i, after=None,
                                               time=q.timestr_to_secs(options.time))
    elif options.queue_type is not None:
        for i in range(options.num_exec):
            pe = pipelineExecutor(options=options, uri_file=options.urifile, pipeline_name="anon-executor")
            pe.submitToQueue(1)  # TODO is there a reason why we have logic for submitting `i` executors again here?
    else:
        local_launch(options)

if __name__ == "__main__":
    main()<|MERGE_RESOLUTION|>--- conflicted
+++ resolved
@@ -153,14 +153,8 @@
 
 class MissingOutputs(ValueError): pass
 
-<<<<<<< HEAD
-#TODO declare that stage is StageInfo and not the true stage
-def runStage(*, clientURI, stage, cmd_wrapper):
-=======
-
 def runStage(*, clientURI    : str, stage,
                 cmd_wrapper  : str, fs_delay : float, check_outputs : bool, mkdirs : bool):
->>>>>>> 8771425a
         ix = stage.ix
 
         logger.info("Running stage %i (on %s). Memory requested: %.2f", ix, clientURI, stage.mem)
