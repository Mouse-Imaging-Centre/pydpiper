#!/usr/bin/env python3

import time
import sys
import os
from configargparse import ArgParser, Namespace  # type: ignore
from datetime import datetime
from multiprocessing import Process, Pool, Lock # type: ignore
import subprocess
import shlex
import pydpiper.execution.queueing as q
import math as m
import logging
import socket
import signal
import threading
os.environ["PYRO_LOGLEVEL"] = os.getenv("PYRO_LOGLEVEL", "INFO")
import Pyro4       # type: ignore
from typing import Any

from pyminc.volumes.volumes import mincException


Pyro4.config.REQUIRE_EXPOSE = False
Pyro4.config.SERVERTYPE = "multiplex"

class SubmitError(ValueError): pass

for boring_exception, name in [(mincException, "mincException"), (SubmitError, "SubmitError"), (KeyError,"KeyError")]:
    Pyro4.util.SerializerBase.register_dict_to_class(name, lambda _classname, dict: boring_exception)
    Pyro4.util.SerializerBase.register_class_to_dict(boring_exception, lambda obj: { "__class__" : name })


#TODO add these to executorArgumentGroup as options, pass into pipelineExecutor
EXECUTOR_MAIN_LOOP_INTERVAL = 30.0
HEARTBEAT_INTERVAL = EXECUTOR_MAIN_LOOP_INTERVAL  # Logically necessary since the two threads have been merged
#SHUTDOWN_TIME = EXECUTOR_MAIN_LOOP_INTERVAL + LATENCY_TOLERANCE

logger = logging # type: Any
#logger = logging.getLogger(__name__)

sys.excepthook = Pyro4.util.excepthook  # type: ignore


def ensure_exec_specified(numExec):
    if numExec < 1:
        msg = "You need to specify some executors for this pipeline to run. Please use the --num-executors command line option. Exiting..."
        logger.info(msg)
        print(msg)
        sys.exit(1)

def launchExecutor(executor):
    # Start executor that will run pipeline stages

    # getIpAddress is similar to socket.gethostbyname(...) 
    # but uses a hack to attempt to avoid returning localhost (127....)
    network_address = Pyro4.socketutil.getIpAddress(socket.gethostname(),
                                                    workaround127 = True, ipVersion = 4)
    daemon = Pyro4.core.Daemon(host=network_address)
    clientURI = daemon.register(executor)

    # find the URI of the server:
    if executor.ns:
        ns = Pyro4.locateNS()
        #ns.register("executor", executor, safe=True)
        serverURI = ns.lookup("pipeline")
    else:
        try:
            uf = open(executor.uri_file)
            serverURI = Pyro4.URI(uf.readline())
            uf.close()
        except:
            logger.exception("Problem opening the specified uri file:")
            raise

    p = Pyro4.Proxy(serverURI)
    # Register the executor with the pipeline
    # the following command only works if the server is alive. Currently if that's
    # not the case, the executor will die which is okay, but this should be
    # more properly handled: a more elegant check to verify the server is running
    p.registerClient(clientURI.asString(), executor.mem)

    executor.registeredWithServer()
    executor.setClientURI(clientURI.asString())
    executor.setServerURI(serverURI.asString())
    executor.setProxyForServer(p)
    
    logger.info("Connected to %s",  serverURI)
    logger.info("Client URI is %s", clientURI)
    
    executor.connection_time_with_server = time.time()
    logger.info("Connected to the server at: %s", datetime.isoformat(datetime.now(), " "))

    # you'd think this could be done in __init__, but sometimes that's in the wrong process,
    # which causes an error when calling `join` ...
    executor.initializePool()

    logger.debug("Executor daemon running at: %s", daemon.locationStr)
    try:
        # run the daemon, not the executor mainLoop, in a new thread
        # so that mainLoop exceptions (e.g., if we lose contact with the server)
        # cause us to shutdown (as Python makes it tedious to re-throw to calling thread)
        def with_exception_logging(f, thread_description, crash_hook=None):
            def _f(*args, **kwargs):
                try:
                    return f(*args, **kwargs)
                except Exception:
                    logger.exception("Crash in '%s' thread!  Details: " % thread_description)
                    crash_hook() if crash_hook else ()
                    raise
            return _f
        t = threading.Thread(target=with_exception_logging(daemon.requestLoop, "Pyro daemon"))
        t.daemon = True
        t.start()
        executor.mainLoop()
    except KeyboardInterrupt:
        logger.exception("Caught keyboard interrupt. Shutting down executor...")
        executor.generalShutdownCall()
        #daemon.shutdown()
        sys.exit(1)
    except Exception:
        logger.exception("Error during executor loop. Shutting down executor...")
        executor.generalShutdownCall()
        #daemon.shutdown()
        sys.exit(1)
    else:
        executor.completeAndExitChildren()
        logger.info("Executor shutting down.")
        daemon.shutdown()
        t.join()


# like a stage but lighter weight (no methods wasting memory...)
class StageInfo(object):
    def __init__(self, *, mem, procs, ix, cmd, log_file, output_files):
        self.mem = mem
        self.procs = procs
        self.ix = ix
        self.cmd = cmd
        self.log_file = log_file
        self.output_files = output_files


def stageinfo_dict_to_class(classname, d):
    return StageInfo(mem=d['mem'], procs=d['procs'], ix=d['ix'], cmd=d['cmd'], log_file=d['log_file'],
                     output_files=d['output_files'])


Pyro4.util.SerializerBase.register_dict_to_class("pydpiper.execution.pipeline_executor.StageInfo",
                                                 stageinfo_dict_to_class)


class MissingOutputs(ValueError): pass

def runStage(*, clientURI, stage, cmd_wrapper):
        ix = stage.ix

        logger.info("Running stage %i (on %s). Memory requested: %.2f", ix, clientURI, stage.mem)
        try:
            command_to_run  = ((cmd_wrapper + ' ') if cmd_wrapper else '') + ' '.join(stage.cmd)
            logger.info(command_to_run)
            command_logfile = stage.log_file

            # log file for the stage
            with open(command_logfile, 'a') as of:
                of.write("Stage " + str(ix) + " running on " + socket.gethostname()
                         + " (" + clientURI + ") at " + datetime.isoformat(datetime.now(), " ") + ":\n")
                of.write(command_to_run + "\n")
                of.flush()

                args = shlex.split(command_to_run)
                process = subprocess.Popen(args, stdout=of, stderr=of, shell=False)
                #client.addPIDtoRunningList(process.pid)
                process.communicate()
                #client.removePIDfromRunningList(process.pid)
                ret = process.returncode
                if ret == 0:
                    # TODO: better logic here, e.g., check time stamp is after stage started, allow some tolerance
                    #  for NFS slowness, etc.
                    missing_outputs = [o for o in stage.output_files if not os.path.exists(o)]
                    if len(missing_outputs) > 0:
                        logger.warning("missing outputs from Stage %i: %s", ix, missing_outputs)
                        of.write("[executor] warning: missing outputs: %s\n" % missing_outputs)
                        raise MissingOutputs(missing_outputs)
        except Exception as e:
            logger.exception("Exception whilst running stage: %i (on %s)", ix, clientURI)
            return ix, e
        else:
            # TODO: the big try-catch block above is quite ugly ...
            logger.info("Stage %i finished, return was: %i (on %s)", ix, ret, clientURI)

            return ix, ret


class ChildProcess(object):
    """Used by the executor to store runtime information about the child processes it initiates to run commands."""
    def __init__(self, stage, result, mem, procs):
        self.stage = stage
        self.result = result
        self.mem = mem
        self.procs = procs

class InsufficientResources(Exception):
    pass

class pipelineExecutor(object):
    def __init__(self, options, uri_file, memNeeded = None):
        # better: self.options = options ... ?
        # TODO the additional argument `mem` represents the
        # server's estimate of the amount of memory
        # an executor may need to run available jobs
        # -- perhaps options.mem should be renamed
        # options.max_mem since this represents a per-node
        # limit (or at least a per-executor limit)
        logger.info("memNeeded: %s", memNeeded)
        self.mem = memNeeded or options.mem
        logger.info("self.mem = %0.2fG", self.mem)
        if self.mem > options.mem:
            raise InsufficientResources("executor requesting %.2fG memory but maximum is %.2fG" % (options.mem, self.mem))
        self.procs = options.proc
        self.ppn = options.ppn
        self.pe  = options.pe
        self.mem_request_attribute = options.mem_request_attribute
        self.time = options.time
        self.queue_type = options.queue_type
        self.queue_name = options.queue_name
        self.queue_opts = options.queue_opts
        self.cmd_wrapper = options.cmd_wrapper
        self.executor_wrapper = options.executor_wrapper
        self.ns = options.use_ns
        self.uri_file = options.urifile
        if self.uri_file is None:
            self.uri_file = os.path.abspath(os.path.join(os.curdir, uri_file))
        # the next variable is used to keep track of how long the
        # executor has been continuously idle/sleeping for. Measured
        # in seconds
        self.idle_time = 0
        self.prev_time = None
        self.current_time = None
        # the maximum number of minutes an executor can be continuously
        # idle for, before it has to kill itself.
        self.time_to_seppuku = options.time_to_seppuku
        # the time in minutes after which an executor will not accept new jobs
        self.time_to_accept_jobs = options.time_to_accept_jobs
        # stores the time of connection with the server
        self.connection_time_with_server = None
        #initialize runningMem and Procs
        self.runningMem = 0.0
        self.runningProcs = 0   
        self.runningChildren = {}  # was: # no scissors (i.e. children should not run around with sharp objects...)
        self.lock = Lock()
        self.pool = None  # type: Pool
        self.pyro_proxy_for_server = None
        self.clientURI = None
        self.serverURI = None
        #self.current_running_job_pids = []
        self.registered_with_server = False
        # we associate an event with each executor which is set when jobs complete.
        # in the future it might also be set by the server, and we might have more
        # than one event (for reclaiming, server messages, ...)
        self.e = threading.Event()
        self.heartbeat_tick = 0

    def wrapPyroCall(self, func, *args, **kwargs):
        try:
            # a bit expensive perhaps, but it is safer to create
            # a new proxy for the server whenever it is contacted.
            # We found that connecting to the server via the same proxy using several
            # Process-es, can bring down either or both the server and the client
            # (the documentation also states that proxies can only be shared between
            # threads).
            # also, note Ben and his bag of tricks! When a function on the server
            # side needs to be called, and wrapPyroCall is invoked, we do this
            # using the lambda functionality. Below the lambda p: p.call_at_the_server
            # will pass the new proxy to p. At the same time, pycharm is still able
            # to type check things.
            logger.debug("wrapPyroCall: %s", func)
            with Pyro4.Proxy(self.serverURI) as one_time_proxy:
                return func(one_time_proxy)(*args, **kwargs)
        except:
            logger.exception("Exception while placing a Pyro call at the server: %s", func)
            raise Exception("Pyro call with the server failed. Shutting down...")

    def registeredWithServer(self):
        self.registered_with_server = True

    #@Pyro4.oneway
    #def addPIDtoRunningList(self, pid):
    #    self.current_running_job_pids.append(pid)

    #@Pyro4.oneway
    #def removePIDfromRunningList(self, pid):
    #    self.current_running_job_pids.remove(pid)

    def initializePool(self):
        self.pool = Pool(processes = self.procs)
        
    def setClientURI(self, cURI):
        self.clientURI = cURI 
            
    def setServerURI(self, sURI):
        self.serverURI = sURI
            
    def setProxyForServer(self, proxy):
        self.pyro_proxy_for_server = proxy
    
    # TODO rename completeAndExitChildren,generalShutdownCall to something like
    # normalShutdown, dirtyShutdown
    def generalShutdownCall(self):
        # FIXME this comment is outdated (but is the problem described still a problem?)
        # stop the worker processes (children) immediately without completing outstanding work
        # Initially I wanted to stop the running processes using pool.terminate() and pool.join()
        # but the keyboard interrupt handling proved tricky. Instead, the executor now keeps
        # track of the process IDs (pid) of the current running jobs. Those are targetted by
        # os.kill in order to stop the processes in the Pool
        logger.info("Executor shutting down.  Killing running jobs...")
        #for subprocID in self.current_running_job_pids:
        #    os.kill(subprocID, signal.SIGTERM)
        self.pool.terminate()
        self.pool.join()
        logger.debug("Finished joining process pool.")
        # FIXME the death of the child process causes runStage
        # to notify the server of the job's destruction
        # so the job is no longer in the client's set of stages
        # when unregisterClient is called
        self.unregister_with_server()

    def completeAndExitChildren(self):
        # This function is called under normal circumstances (i.e., not because
        # of a keyboard interrupt). So we can close the pool of processes 
        # in the normal way, prevent more jobs from starting, and exit
        self.unregister_with_server()
        if len(self.runningChildren) > 0:
            logger.warning("Exiting with some processes still running: %s" % self.runningChildren)
        # wait for the worker processes (children) to exit (must be called after terminate() or close())
        self.pool.close()
        self.pool.join()

    def unregister_with_server(self):
        if self.registered_with_server:
            # unset the registered flag before calling unregisterClient
            # to prevent an (unimportant) race condition wherein the
            # unregisterClient() call begins while, simultaneously, the heartbeat
            # thread finds the flag true and so sends a heartbeat
            # request to the server, which raises an exception as the client has
            # since unregistered, so is no longer present in some data structure
            # (it's OK if the heartbeat begins before the flag is unset
            # since the server runs single-threaded)
            logger.info("Unsetting the registered-with-the-server flag for executor: %s", self.clientURI)
            self.registered_with_server = False
            self.wrapPyroCall(lambda p: p.unregisterClient, self.clientURI)
            logger.info("Done calling unregisterClient")

    def submitToQueue(self, number):
        """Submits to queueing system using qbatch"""
        if self.queue_type not in ['sge', 'pbs', 'slurm', None]:
            msg = ("Specified queueing system is: %s" % (self.queue_type) +
                   "Only `queue_type`s 'sge', 'pbs', and None currently support launching executors." +
                   "Exiting...")
            logger.warning(msg)
            sys.exit(msg)
        else:
            now = datetime.now().strftime("%Y-%m-%d-at-%H-%M-%S")
            ident = "pipeline-executor-" + now
            #jobname = ((os.path.basename(program_name) + '-') if program_name is not None else "") + ident
            jobname = ident
            # do we really need the program name here?
            env = os.environ.copy()
            cmd = ((self.executor_wrapper.split() if self.executor_wrapper else [])
                  + (["pipeline_executor.py", "--local",
                       '--uri-file', self.uri_file,
                       # Only one exec is launched at a time in this manner, so:
                       "--num-executors", str(1), '--mem', str(self.mem)]
                     + q.remove_flags(['--num-exec', '--mem'], sys.argv[1:])))

<<<<<<< HEAD
            os.system("mkdir -p logs")    # FIXME: this really doesn't belong here
            if self.queue_type == "sge":
                strprocs = str(self.procs)
                strmem = ','.join(["%s=%sG" % (attr, float(self.mem))
                                   for attr in self.mem_request_attribute.split(',')])
                queue_opts = (['-V', '-j', 'yes', '-cwd', '-t', '1-%d' % number,
                              '-N', jobname,
                              '-l', strmem,
                              '-o', "logs/%s-$JOB_ID-$TASK_ID-eo.log" % jobname]
                              + (['-q', self.queue_name]
                                if self.queue_name else [])
                              + (['-pe', self.pe, strprocs]
                                if self.pe else [])
                              + shlex.split(self.queue_opts))
                qsub_cmd = ['qsub'] + queue_opts

                header = '\n'.join(["#!/usr/bin/env bash",
                                    # why `csh`?  It seems that `qsub` doesn't allow one to
                                    # pass args to the shell specified with `-S`, so we can't pass --noprofile
                                    # (or --norc) to bash.  As a result, /etc, ~/.bashrc, etc.,
                                    # are read again by the executors, which is unlikely to be intended.
                                    # Since no-one uses csh, this is less likely to be a problem.
                                    # (This was implicitly happening before the `#$ -S ...` line was added
                                    # and none of our many users complained...)
                                    "#$ -S /bin/csh",
                                    "setenv PYRO_LOGFILE logs/%s-${JOB_ID}-${SGE_TASK_ID}.log" % ident])
                # FIXME huge hack -- shouldn't we just iterate over options,
                # possibly checking for membership in the executor option group?
                # The problem is that we can't easily check if an option is
                # available from a parser (but what about calling get_defaults and
                # looking at exceptions?).  However, one possibility is to
                # create a list of tuples consisting of the data with which to
                # call parser.add_arguments and use this to check.
                # NOTE there's a problem with argparse's prefix matching which
                # also affects removal of --num-executors

            elif self.queue_type == 'pbs':
                if self.ppn > 1:
                    logger.warning("ppn of %d currently ignored in this configuration" % self.ppn)
                if "PBS_O_WORKDIR" in env:
                    del env["PBS_O_WORKDIR"]  # because on CCM, this is set to /home/user on qlogin nodes ...
                    del env["PBS_JOBID"]
                header = '\n'.join(["#!/usr/bin/env bash",
                                    "#PBS -N %s" % jobname,
                                    "#PBS -l nodes=1:ppn=1",
                                    # CCM is strict, and doesn't like float values:
                                    "#PBS -l walltime=%s" % (self.time),
                                    "#PBS -l %s\n" % ','.join(["%s=%dg" % (attr, m.ceil(self.mem)) for
                                                              attr in self.mem_request_attribute.split(',')]),
                                    # FIXME add walltime stuff here if specified (and check <= max_walltime ??)
                                    "df /dev/shm >&2",  # FIXME: remove
                                    "cd $PBS_O_WORKDIR",
                                    "export PYRO_LOGFILE=logs/%s-${PBS_JOBID}.log" % ident])
                qsub_cmd = (['qsub', '-V', '-t', '1-%d' % number,
                             '-o', "logs/%s-$PBS_JOBID-o.log" % ident,
                             '-e', "logs/%s-$PBS_JOBID-e.log" % ident,
                             '-Wumask=0137']
                             + (['-q', self.queue_name] if self.queue_name else []))

            script = header + '\n' + ' '.join(cmd) + '\n'
            #print(script)
            #print(' '.join(qsub_cmd))
            p = subprocess.run(qsub_cmd, input=script.encode('ascii'), env=env)
=======
            #     header = '\n'.join(["#!/usr/bin/env bash",
            #                         # why `csh`?  It seems that `qsub` doesn't allow one to
            #                         # pass args to the shell specified with `-S`, so we can't pass --noprofile
            #                         # (or --norc) to bash.  As a result, /etc, ~/.bashrc, etc.,
            #                         # are read again by the executors, which is unlikely to be intended.
            #                         # Since no-one uses csh, this is less likely to be a problem.
            #                         # (This was implicitly happening before the `#$ -S ...` line was added
            #                         # and none of our many users complained...)
            #                         "#$ -S /bin/csh",
            #                         "setenv PYRO_LOGFILE logs/%s-${JOB_ID}-${SGE_TASK_ID}.log" % ident])
            #     # FIXME huge hack -- shouldn't we just iterate over options,
            #     # possibly checking for membership in the executor option group?
            #     # The problem is that we can't easily check if an option is
            #     # available from a parser (but what about calling get_defaults and
            #     # looking at exceptions?).  However, one possibility is to
            #     # create a list of tuples consisting of the data with which to
            #     # call parser.add_arguments and use this to check.
            #     # NOTE there's a problem with argparse's prefix matching which
            #     # also affects removal of --num-executors
            #
            # TODO: procs! ppn! umask for log files? log file names? jobname? (see version 2.0.8)
            if self.ppn > 1:
                logger.warning("ppn of %d currently ignored in this configuration" % self.ppn)
            cmd_str = ' '.join(cmd)
            script = '\n'.join([cmd_str for _ in range(number)])
            submit_cmd = (["qbatch",
                           "--chunksize=1",
                           "--cores=1",      # qbatch should run each executor as a separate job
                           #"--ppj=%s", self.ppn,
                           "--mem=%sGB" % m.ceil(self.mem)]  # some schedulers don't like floats
                           # TODO expose the rest of qbatch's options here (e.g. --footer, etc.?)
                           # the following options aren't really needed if qbatch is configured separately:
                           + (["-b", self.queue_type] if self.queue_type else [])
                           + (["--queue=%s" % self.queue_name] if self.queue_name else [])
                           # TODO change to "memvars" to match qbatch?
                           + (["--walltime=%s" % self.time] if self.time else [])  # is time ever falsy??
                           + (["--memvars=%s" % self.mem_request_attribute] if self.mem_request_attribute else [])
                           + (["--pe=%s" % self.pe] if self.pe else [])  # TODO: only if 'sge' ?
                           # TODO: add queue opts via qbatch -S (or - more general - change to qbatch_opts??)
                           + ["-"])
            #print(submit_cmd)
            #p = subprocess.Popen(submit_cmd, stdin=subprocess.PIPE, shell=False, env=env)
            #_out_data, _err_data = p.communicate(script.encode('ascii'))
            #print(out_data)
            #print(err_data, file=sys.stderr)
            # TODO better error reporting here ??
            p = subprocess.run(submit_cmd, input=script.encode('ascii'), env=env)
>>>>>>> 51a6835d
            if p.returncode != 0:
                raise SubmitError({ 'return' : p.returncode, 'failed_command' : submit_cmd })

    def canRun(self, stageMem, stageProcs, runningMem, runningProcs):
        """Calculates if stage is runnable based on memory and processor availability"""
        return stageMem <= self.mem - runningMem and stageProcs <= self.procs - runningProcs
    def is_seppuku_time(self):
        # Is it time to perform seppuku: has the
        # idle_time exceeded the allowed time to be idle?
        # time_to_seppuku is given in minutes
        # idle_time       is given in seconds
        if self.time_to_seppuku != None:
            if (self.time_to_seppuku * 60) < self.idle_time:
                return True
        return False
                        
    def is_time_to_drain(self):
        # check whether there is a limit to how long the executor
        # is allowed to accept jobs for. 
        if (self.time_to_accept_jobs != None):
            current_time = time.time()
            time_take_so_far = current_time - self.connection_time_with_server
            minutes_so_far, seconds_so_far = divmod(time_take_so_far, 60)
            if self.time_to_accept_jobs < minutes_so_far:
                return True
        return False

    # TODO do this cleanup in the callback!
    #def free_resources(self):
    #    # Free up resources from any completed (successful or otherwise) stages
    #    for child in self.runningChildren:
    #        if child.result.ready():
    #            logger.debug("Freeing up resources for stage %i.", child.stage)
    #            self.runningMem -= child.mem
    #            self.runningProcs -= child.procs
    #            self.runningChildren.remove(child)

    #@Pyro4.oneway
    def notifyStageTerminated(self, i, returncode=None):
        #try:
            if returncode == 0:
                logger.debug("Setting stage %d finished on the server side", i)
                self.wrapPyroCall(lambda p: p.setStageFinished, i, self.clientURI)
                logger.debug("Done setting stage finished")
            else:
                # a None returncode is also considered a failure
                logger.debug("Setting stage %d failed on the server side. Return code: %s", i, returncode)
                self.wrapPyroCall(lambda p: p.setStageFailed, i, self.clientURI)
                logger.debug("Done setting stage failed")
            # the server may have shutdown or otherwise become unavailable
            # (currently this is expected when a long-running job completes;
            # we should add a more elegant check for this state of affairs),
            # but the executor may have running jobs that shouldn't be killed
            # TODO add similar error handling around certain other Pyro calls)
            self.e.set()  # some work finished and server notified, so wake up

    def idle(self):
        return self.runningMem == 0 and self.runningProcs == 0 and self.prev_time

    # use an event set/timeout system to run the executor mainLoop -
    # we might want to pass some extra information in addition to waking the system
    def mainLoop(self):
        while self.mainFn():
            self.e.wait(EXECUTOR_MAIN_LOOP_INTERVAL)
            self.e.clear()
        logger.info("Main loop finished")

    def mainFn(self):
        """Try to get a job from the server (if appropriate) and update
        internal state accordingly.  Return True if it should be called
        again (i.e., there is more to do before shutting down),
        otherwise False (contract: but never False if there are still running jobs)."""

        self.prev_time = self.current_time
        self.current_time = time.time()

        # a bit coarse but we can't call `free_resources` directly in a function
        # such as notifyStageTerminated which is called from _within_ `runStage`
        # since resources won't be freed soon enough, causing a false resource starvation.
        # note we don't do resource accounting after leaving mainLoop, though that
        # doesn't matter too much as there will never be new jobs
        # (unless, in the future, we allow clients to connect to switch allegiances
        # to other servers)
        #self.free_resources()

        logger.debug("Updating timestamp with heartbeat tick: %d", self.heartbeat_tick)
        self.wrapPyroCall(lambda p: p.updateClientTimestamp, self.clientURI, tick=self.heartbeat_tick)
        self.heartbeat_tick += 1
        logger.debug("Done updating timestamp")

        if self.idle():
            self.idle_time += self.current_time - self.prev_time
            logger.debug("Current idle time: %d, and total seconds allowed: %d",
                         self.idle_time, self.time_to_seppuku * 60)

        if self.is_seppuku_time():
            logger.warning("Exceeded allowed idle time... Seppuku!")
            return False

        # It is possible that the executor does not accept any new jobs
        # anymore. If that is the case, we can leave this main loop
        # and just wait until current running jobs (children) have finished
        if self.is_time_to_drain():
            logger.debug("Time expired for accepting new jobs")  #...leaving main loop.")
            # was logger.info; made this a debug since we currently don't bail out of the loop ...
            #return False
            return True

        # TODO we get only one stage per loop iteration, so we have to wait for
        # another event/timeout to get another.  In general we might want 
        # getCommand to order multiple stages to be run on the same server
        # (just setting the event immediately would be somewhat hackish)
        # FIXME send/get the whole stageinfo here (it contains an `ix` field, right?)?!
        logger.debug("Going to get command from server")
        cmd, i = self.wrapPyroCall(lambda p: p.getCommand, clientURIstr=self.clientURI,
                                                           clientMemFree=self.mem - self.runningMem,
                                                           clientProcsFree=self.procs - self.runningProcs)
        logger.debug("Done getting command from server")

        if cmd == "shutdown_normally":
            logger.info('Saw shutdown command from server')
            return False
        # TODO this won't work yet since we'll just go to shutdown normally
        # and wait for jobs to finish instead of killing them -
        # maybe throwing an exception is better?
        elif cmd == "wait":
            return True
        elif cmd == "run_stage":
            logger.debug("Going to get stage info for stage: %d", i)
            stage = self.wrapPyroCall(lambda p: p.get_stage_info,i)
            logger.debug("Done getting stage information for stage: %d", i)
            # we trust that the server has given us a stage
            # that we have enough memory and processors to run ...
            # reset the idle time, we are running a stage!
            self.idle_time = 0
            with self.lock:
                self.runningMem += stage.mem
                self.runningProcs += stage.procs
            # The multiprocessing library must pickle things in order to execute them.
            # I wanted the following function (runStage) to be a function of the pipelineExecutor
            # class. That way we can access self.serverURI and self.clientURI from
            # within the function. However, bound methods are not picklable (a bound method
            # is a method that has "self" as its first argument, because if I understand 
            # this correctly, that binds the function to a class instance). There is
            # a way to make a bound function picklable, but this seems cumbersome. So instead
            # runStage is now a standalone function.

            # callback for result of runStage, run by executor
            def process_result(result):
                ix, res = result
                if isinstance(res, int):
                    # it's a return code
                    # don't do this logging in the callback for politenessoliphant
                    self.notifyStageTerminated(ix, res)
                elif isinstance(res, Exception):
                    # runStage raised an exception.  We could use apply_async's error_callback to handle this case
                    # instead, but we need to know the index of the stage we were attempting to run, so we'd have
                    # to catch the exception anyway to stuff the index into it ... this seems cleaner (no re-raising).
                    self.notifyStageTerminated(ix)
                logger.debug("Freeing up resources for stage %i.", ix)
                stage = self.runningChildren[ix]
                with self.lock:
                    self.runningMem -= stage.mem
                    self.runningProcs -= stage.procs
                del self.runningChildren[ix]

            # why does this need a separate call? should be able to infer that this stage will start from getCommand...
            logger.debug("Telling the server that stage %d has started", i)
            self.wrapPyroCall(lambda p: p.setStageStarted, i, self.clientURI)
            logger.debug("Server knows that stage started")
            result = self.pool.apply_async(runStage, args=(),
                                           kwds={ "clientURI" : self.clientURI, "stage" : stage,
                                                  "cmd_wrapper" : self.cmd_wrapper},
                                           callback=process_result)
            self.runningChildren[i] = ChildProcess(i, result, stage.mem, stage.procs)

            logger.debug("Added stage %i to the running pool.", i)
            return True
        else:
            raise Exception("Got invalid cmd from server: %s" % cmd)
                

def main():
    # command line option handling
    # use an environment variable to look for a default config file
    # Alternately, we could use a default location for the file
    # (say `files = ['/etc/pydpiper.cfg', '~/pydpiper.cfg', './pydpiper.cfg']`)
    # TODO this logic is duplicated in application.py
    default_config_file = os.getenv("PYDPIPER_CONFIG_FILE")
    if default_config_file is not None:
        files = [default_config_file]
    else:
        files = []
    parser = ArgParser(default_config_files=files)    

    from pydpiper.core.arguments import _mk_execution_parser
    _mk_execution_parser(parser)

    # using parse_known_args instead of parse_args is a hack since we
    # currently send ALL arguments from the main program to the executor.
    # Alternately, we could keep a copy of the executor parser around
    # when constructing the executor shell command
    options, _ = parser.parse_known_args()

    ensure_exec_specified(options.num_exec)

    def local_launch(options):
        pe = pipelineExecutor(options=options, uri_file=options.urifile)  #, pipeline_name=options.pipeline_name)
        # FIXME - I doubt missing the other options even works, otherwise we could change the executor interface!!
        # executors don't use any shared-memory constructs, so OK to copy
        ps = [Process(target=launchExecutor, args=(pe,))
              for _ in range(options.num_exec)]
        for p in ps:
            p.start()
        for p in ps:
            p.join()

    if options.local:
        local_launch(options)
    elif options.submit_server:
        roq = q.runOnQueueingSystem(options, sysArgs=sys.argv)
        for i in range(options.num_exec):
            roq.createAndSubmitExecutorJobFile(i, after=None,
                                               time=q.timestr_to_secs(options.time))
    elif options.queue_type is not None:
        for i in range(options.num_exec):
            pe = pipelineExecutor(options=options, uri_file=options.urifile)   #, pipeline_name=pipeline_name)
            pe.submitToQueue(1)  # TODO is there a reason why we have logic for submitting `i` executors again here?
    else:
        local_launch(options)

if __name__ == "__main__":
    main()<|MERGE_RESOLUTION|>--- conflicted
+++ resolved
@@ -373,71 +373,6 @@
                        "--num-executors", str(1), '--mem', str(self.mem)]
                      + q.remove_flags(['--num-exec', '--mem'], sys.argv[1:])))
 
-<<<<<<< HEAD
-            os.system("mkdir -p logs")    # FIXME: this really doesn't belong here
-            if self.queue_type == "sge":
-                strprocs = str(self.procs)
-                strmem = ','.join(["%s=%sG" % (attr, float(self.mem))
-                                   for attr in self.mem_request_attribute.split(',')])
-                queue_opts = (['-V', '-j', 'yes', '-cwd', '-t', '1-%d' % number,
-                              '-N', jobname,
-                              '-l', strmem,
-                              '-o', "logs/%s-$JOB_ID-$TASK_ID-eo.log" % jobname]
-                              + (['-q', self.queue_name]
-                                if self.queue_name else [])
-                              + (['-pe', self.pe, strprocs]
-                                if self.pe else [])
-                              + shlex.split(self.queue_opts))
-                qsub_cmd = ['qsub'] + queue_opts
-
-                header = '\n'.join(["#!/usr/bin/env bash",
-                                    # why `csh`?  It seems that `qsub` doesn't allow one to
-                                    # pass args to the shell specified with `-S`, so we can't pass --noprofile
-                                    # (or --norc) to bash.  As a result, /etc, ~/.bashrc, etc.,
-                                    # are read again by the executors, which is unlikely to be intended.
-                                    # Since no-one uses csh, this is less likely to be a problem.
-                                    # (This was implicitly happening before the `#$ -S ...` line was added
-                                    # and none of our many users complained...)
-                                    "#$ -S /bin/csh",
-                                    "setenv PYRO_LOGFILE logs/%s-${JOB_ID}-${SGE_TASK_ID}.log" % ident])
-                # FIXME huge hack -- shouldn't we just iterate over options,
-                # possibly checking for membership in the executor option group?
-                # The problem is that we can't easily check if an option is
-                # available from a parser (but what about calling get_defaults and
-                # looking at exceptions?).  However, one possibility is to
-                # create a list of tuples consisting of the data with which to
-                # call parser.add_arguments and use this to check.
-                # NOTE there's a problem with argparse's prefix matching which
-                # also affects removal of --num-executors
-
-            elif self.queue_type == 'pbs':
-                if self.ppn > 1:
-                    logger.warning("ppn of %d currently ignored in this configuration" % self.ppn)
-                if "PBS_O_WORKDIR" in env:
-                    del env["PBS_O_WORKDIR"]  # because on CCM, this is set to /home/user on qlogin nodes ...
-                    del env["PBS_JOBID"]
-                header = '\n'.join(["#!/usr/bin/env bash",
-                                    "#PBS -N %s" % jobname,
-                                    "#PBS -l nodes=1:ppn=1",
-                                    # CCM is strict, and doesn't like float values:
-                                    "#PBS -l walltime=%s" % (self.time),
-                                    "#PBS -l %s\n" % ','.join(["%s=%dg" % (attr, m.ceil(self.mem)) for
-                                                              attr in self.mem_request_attribute.split(',')]),
-                                    # FIXME add walltime stuff here if specified (and check <= max_walltime ??)
-                                    "df /dev/shm >&2",  # FIXME: remove
-                                    "cd $PBS_O_WORKDIR",
-                                    "export PYRO_LOGFILE=logs/%s-${PBS_JOBID}.log" % ident])
-                qsub_cmd = (['qsub', '-V', '-t', '1-%d' % number,
-                             '-o', "logs/%s-$PBS_JOBID-o.log" % ident,
-                             '-e', "logs/%s-$PBS_JOBID-e.log" % ident,
-                             '-Wumask=0137']
-                             + (['-q', self.queue_name] if self.queue_name else []))
-
-            script = header + '\n' + ' '.join(cmd) + '\n'
-            #print(script)
-            #print(' '.join(qsub_cmd))
-            p = subprocess.run(qsub_cmd, input=script.encode('ascii'), env=env)
-=======
             #     header = '\n'.join(["#!/usr/bin/env bash",
             #                         # why `csh`?  It seems that `qsub` doesn't allow one to
             #                         # pass args to the shell specified with `-S`, so we can't pass --noprofile
@@ -485,7 +420,6 @@
             #print(err_data, file=sys.stderr)
             # TODO better error reporting here ??
             p = subprocess.run(submit_cmd, input=script.encode('ascii'), env=env)
->>>>>>> 51a6835d
             if p.returncode != 0:
                 raise SubmitError({ 'return' : p.returncode, 'failed_command' : submit_cmd })
 
