#!/usr/bin/env python

from __future__ import print_function, absolute_import
import csv
from collections import defaultdict
import os
import sys

from atom.api import Atom, Int, Str, Dict, Enum, Instance

from pydpiper.minc.analysis import determinants_at_fwhms, invert
from pydpiper.core.containers import Result
from pydpiper.minc.registration import (Stages, mincANTS_NLIN_build_model, mincANTS_default_conf,
                                        MincANTSConf, mincANTS, intrasubject_registrations, mincaverage, 
                                        concat, check_MINC_input_files, get_registration_targets,
                                        lsq6_nuc_inorm, get_resolution_from_file)
from pydpiper.minc.files import MincAtom
from pydpiper.execution.application import execute
#from pydpiper.pipelines.LSQ6 import lsq6
#from configargparse import ArgParser
<<<<<<< HEAD
from pydpiper.core.arguments import (application_parser,
                                     chain_parser,
                                     execution_parser,
                                     general_parser,
                                     lsq6_parser, lsq12_parser,
                                     stats_parser,
                                     parse,
=======
from pydpiper.core.arguments import (application_parser, #addApplicationArgumentGroup,
                                     #addGeneralRegistrationArgumentGroup,
                                     executor_parser, #addExecutorArgumentGroup, addLSQ12ArgumentGroup,
                                     chain_parser, #addRegistrationChainArgumentGroup,
                                     stats_parser, #addStatsArgumentGroup,
                                     general_parser,
                                     lsq6_parser,
                                     lsq12_parser,
                                     parse, #parser,
>>>>>>> 0a9cc9cb
                                     AnnotatedParser, BaseParser, CompoundParser,
                                     RegistrationConf)


# TODO (general for all option records, not just for the registration chain):
# namedtuples are better than Argparse Namespaces for specification 
# (more descriptive name -- other benefits?) and
# for being able to get the data back out again (used in PP for filtering & re-sending
# arguments via submit scripts, which is the wrong approach, but ...),
# but they don't have the built-in type/arity checking or monoid-ish operations
# of Argparse, so we should create our own type which can be sent to both ??

# ALSO it's unclear whether our attempt at 'nominal' typing is a good idea, since, e.g.,
# a chain calls LSQ6, so will have to have lsq6 options as a subset of its own options
# ... so we could have a nested record, but this might not be best if both the chain
# and lsq6 need a particular option ... (also executor options, ...) ??

# some data structures used in this pipeline:

class ChainConf(Atom):
    #input_space            = Enum('native', 'lsq6', 'lsq12') # FIXME put here?
    common_time_point      = Instance(int)
    # could make this a Fraction or a Decimal to represent, e.g., day 18.5, etc.
    # (float would be dangerous since we want to use these values as indices, etc.)
    common_time_point_name = Str("common")
    csv_file               = Instance(str)
    pride_of_models        = Instance(str)

class Subject(Atom):
    """
    A Subject contains the intersubject_registration_time_pt and a dictionary
    that maps timepoints to scans/data related to this Subject. (these can be
    stored for instance as string, FileAtoms/MincAtoms or XfmHandler) 
    """
    intersubject_registration_time_pt = Instance(int)
    time_pt_dict   = Dict()    # TODO: get validation (key=Int) to work? ...

    # compare by fields, not pointer
    def __eq__(self, other):
        return (self is other or
                (self.intersubject_registration_time_pt == other.intersubject_registration_time_pt
                 and self.time_pt_dict == other.time_pt_dict
                 and self.__class__ == other.__class__))
    # ugh; also, should this be type(self) == ... ?

    def get_intersubject_registration_image(self):
        return self.time_pt_dict[self.intersubject_registration_time_pt]

    # TODO: change name? This might not be an 'image'
    intersubject_registration_image = property(get_intersubject_registration_image,
                                               'intersubject_registration_image property')
    
    def __repr__(self):
        return "Subject(inter_sub_time_pt: %s, time_pt_dict keys: %s ... (values not shown))" % (self.intersubject_registration_time_pt,
          self.time_pt_dict.keys())
    
class TimePointError(Exception):
    pass


def chain(options):
    """Create a registration chain pipeline from the given options."""

    # TODO:
    # one overall question for this entire piece of code is how
    # we are going to make sure that we can concatenate/add all
    # the transformations together. Many of the sub-registrations
    # that are performed (inter-subject registration, lsq6 using
    # multiple initial models) are applied to subsets of the entire 
    # data, making it harder to keep the mapping simple/straightforward

    s = Stages()
    
    with open(options.chain.csv_file, 'r') as f:
        subject_info = parse_csv(f, options.chain.common_time_point)
    
    pipeline_processed_dir = os.path.join(options.application.output_directory, options.application.pipeline_name + "_processed")
    pipeline_lsq12_common_dir = os.path.join(options.application.output_directory, options.application.pipeline_name + "_lsq12_" + options.chain.common_time_point_name)
    pipeline_nlin_common_dir = os.path.join(options.application.output_directory, options.application.pipeline_name + "_nlin_" + options.chain.common_time_point_name)
    
    
    pipeline_subject_info = map_over_time_pt_dict_in_Subject(
                                     lambda subj_str:  MincAtom(name=subj_str, pipeline_sub_dir=pipeline_processed_dir),
                                     subject_info)
    
    # verify that in input files are proper MINC files, and that there 
    # are no duplicates in the filenames
    all_Minc_Atoms = []
    for s_id, subj in pipeline_subject_info.iteritems():
        for subj_time_pt, subj_filename in subj.time_pt_dict.iteritems():
            all_Minc_Atoms.append(subj_filename)
    # check_MINC_input_files takes strings, so pass along those instead of the actual MincAtoms
    check_MINC_input_files([minc_atom.get_path() for minc_atom in all_Minc_Atoms])
    
    if options.general.input_space not in RegistrationConf.input_space.items:
        raise ValueError('unrecognized input space: %s; choices: %s' % (options.general.input_space, RegistrationConf.input_space.items))
    
    if options.general.input_space == 'native':
        # for the registration chain, a bootstrap model is somewhat ill-defined, because
        # it's unclear what "the first input file" is. As such, when this option is chosen
        # we should prompt the user to use --lsq6-target instead
        if options.lsq6.bootstrap:
            raise ValueError("\nA bootstrap model is ill-defined for the registration chain. "
                             "(Which file is the first input file?). Please use the --lsq6-target "
                             "flag to specify a target for the lsq6 stage, or use an initial model.")
        
        if options.lsq6.pride_of_models:
            raise NotImplementedError("We currently have not implemented the code that handles the pride of initial models...")
        
        # if we are not dealing with a pride of models, we can retrieve a fixed
        # registration target for all input files:
        registration_targets = get_registration_targets(init_model=options.lsq6.init_model,
                                                        lsq6_target=options.lsq6.lsq6_target,
                                                        bootstrap=options.lsq6.bootstrap,
                                                        output_dir=options.application.output_directory,
                                                        pipeline_name=options.application.pipeline_name)
        
        # now that we have the  
        
        print("Standard file      : %s" % registration_targets.registration_standard.get_path())
        if registration_targets.registration_standard.mask:
            print("\nStandard file mask : %s" % registration_targets.registration_standard.mask)
        if registration_targets.registration_native:
            print("\nNative file        : %s" % registration_targets.registration_native.get_path())
            print("\nNative file mask   : %s" % registration_targets.registration_native.mask)
            print("\nNative to standard : %s" % registration_targets.xfm_to_standard.get_path())

        # TODO: this is a temporary hack in order to test the LSQ6 alignment. For the 
        # registration chain we probably want to have a function that returns the XfmHandlers
        # in a similar "shape" as pipeline_subject_info    
        lsq6_nuc_inorm(all_Minc_Atoms, registration_targets, options.lsq6.lsq6_method,
                       options.general.resolution)
        
        # TODO:
        # what should be done here is the LSQ6 registration, options:
        # - bootstrap
        # - lsq6-target
        # - initial model
        # - "pride" of initial models (different targets for different time points)
        
        
    some_temp_target = None # FIXME just set this right away

    # NB currently LSQ6 expects an array of files, but we have a map.
    # possibilities:
    # - note that pairwise is enough (except for efficiency -- redundant blurring, etc.)
    #   and just use the map fn above with an LSQ6 fn taking only a single source
    # - rewrite LSQ6 to use such a (nested) map
    # - write conversion which creates a tagged array from the map, performs LSQ6,
    #   and converts back
    # - write 'over' which takes a registration, a data structure, and 'get/set' fns ...?
    

    # Intersubject registration: LSQ12/NLIN registration of common-timepoint images
    # The assumption here is that all these files are roughly aligned. Here is a toy
    # schematic of what happens. In this example, the common timepoint is set timepoint 2: 
    #
    #                            ------------
    # subject A    A_time_1   -> | A_time_2 | ->   A_time_3
    # subject B    B_time_1   -> | B_time_2 | ->   B_time_3
    # subject C    C_time_1   -> | C_time_2 | ->   C_time_3
    #                            ------------
    #                                 |
    #                            group_wise registration on time point 2
    #
    dict_intersubj_atom_to_xfm = {}
    if options.general.input_space == 'lsq6' or options.general.input_space == 'lsq12':
        intersubj_imgs = { s_id : subj.intersubject_registration_image
                          for s_id, subj in pipeline_subject_info.iteritems() }
    else:
        # TODO: the intersubj_imgs should now be extracted from the
        # lsq6 aligned images
        raise NotImplementedError("We currently have not implemented the code for 'input space': %s" % options.general.input_space)
    
    if options.application.verbose:
        print("\nImages that are used for the inter-subject registration:")
        print("ID\timage")
        for subject in intersubj_imgs:
            print(subject + '\t' + intersubj_imgs[subject].orig_path)  
    
    # input files that started off in native space have been aligned rigidly 
    # by this point in the code (i.e., lsq6)
    if options.general.input_space == 'lsq6' or options.general.input_space == 'native':
        raise NotImplementedError("We currently have not implemented the code for 'input space': %s" % options.registration.input_space)
    #intersubj_xfms = lsq12_NLIN_build_model_on_dictionaries(imgs=intersubj_imgs,
        #                                                        conf=conf,
        #                                                        lsq12_dir=lsq12_directory
                                                                #, like={atlas_from_init_model_at_this_tp}
        #                                                        )
    elif options.general.input_space == 'lsq12':
        #TODO: write reader that creates a mincANTS configuration out of an input protocol 
        if not some_temp_target:
            some_temp_target = s.defer(mincaverage(imgs=intersubj_imgs.values(),
                                           name_wo_ext="avg_of_input_files",
                                           output_dir=pipeline_nlin_common_dir))
        conf1 = MincANTSConf(default_resolution=options.general.resolution,
                             iterations="100x100x100x0")
        conf2 = MincANTSConf(default_resolution=options.general.resolution)
        full_hierarchy = [conf1, conf2]
        intersubj_xfms = s.defer(mincANTS_NLIN_build_model(imgs=intersubj_imgs.values(),
                                                   initial_target=some_temp_target, # this doesn't make sense yet
                                                   nlin_dir=pipeline_nlin_common_dir,
                                                   confs=full_hierarchy))
        dict_intersubj_atom_to_xfm = { xfm.source : xfm for xfm in intersubj_xfms.xfms }

    return Result(stages=s, output=())
    ## within-subject registration
    # In the toy scenario below: 
    # subject A    A_time_1   ->   A_time_2   ->   A_time_3
    # subject B    B_time_1   ->   B_time_2   ->   B_time_3
    # subject C    C_time_1   ->   C_time_2   ->   C_time_3
    # 
    # The following registrations are run:
    # 1) A_time_1   ->   A_time_2
    # 2) A_time_2   ->   A_time_3
    #
    # 3) B_time_1   ->   B_time_2
    # 4) B_time_2   ->   B_time_3
    #
    # 5) C_time_1   ->   C_time_2
    # 6) C_time_2   ->   C_time_3    
    
    chain_xfms = { s_id : s.defer(intrasubject_registrations(subj, MincANTSConf(default_resolution=options.general.resolution)))
                   for s_id, subj in pipeline_subject_info.iteritems() }

    # create transformation from each subject to the final common time point average
    final_non_rigid_xfms = s.defer(final_transforms(pipeline_subject_info,
                                                          dict_intersubj_atom_to_xfm,
                                                          chain_xfms))

    subject_determinants = map_over_time_pt_dict_in_Subject(
        lambda xfm: s.defer(determinants_at_fwhms(xfm=s.defer(invert(xfm)),
                                                  inv_xfm=xfm,
                                                  blur_fwhms=options.stats_kernels)),
        final_non_rigid_xfms)
    
    return Result(stages=s, output=(final_non_rigid_xfms, subject_determinants))
                 
def map_over_time_pt_dict_in_Subject(f, d):
    """Map `f` non-destructively (if `f` is) over (the values of)
    the inner time_pt_dict of a { subject : Subject }
    
    >>> (map_over_time_pt_dict_in_Subject(lambda x: x[3],
    ...          { 's1' : Subject(intersubject_registration_time_pt=4, time_pt_dict={3:'s1_3.mnc', 4:'s1_4.mnc'}),
    ...            's2' : Subject(intersubject_registration_time_pt=4, time_pt_dict={4:'s2_4.mnc', 5:'s2_5.mnc'})} )
    ...   == { 's1' : Subject(intersubject_registration_time_pt=4, time_pt_dict= {3:'3',4:'4'}),
    ...        's2' : Subject(intersubject_registration_time_pt=4, time_pt_dict= {4:'4',5:'5'}) })
    True
    """
    new_d = {}
    for s_id, subj in d.iteritems():
        new_time_pt_dict = {}
        for t,x in subj.time_pt_dict.iteritems():
            new_time_pt_dict[t] = f(x)
        new_subj = Subject(intersubject_registration_time_pt = subj.intersubject_registration_time_pt,
                           time_pt_dict   = new_time_pt_dict)
        new_d[s_id] = new_subj
    return new_d

def parse_common(string):
    truthy_strings = ['1','True','true','T','t']
    falsy_strings  = ['','0','False','false','F','f']
    def fmt(strs):
        return "'" + "','".join(strs) + "'"
    string = string.strip()
    if string in truthy_strings:
        return True
    elif string in falsy_strings:
        return False
    else:
        raise ValueError('Unrecognized value %s; ' % string
                         + 'Please use one of ' + fmt(truthy_strings)
                         + ' in the "is_common" field of your csv file ' 
                         + 'to use this file for intersubject registration, or '
                         + 'one of ' + fmt(falsy_strings) + 'to specify otherwise')

# TODO standardize on pt/point
# TODO write some longer (non-doc)tests
def parse_csv(rows, common_time_pt): # row iterator, int -> { subject_id(str) : Subject }
    """
    Read subject information from a csv file containing at least the columns
    'subject_id', 'timepoint', and 'filename', and optionally a 'bitfield' column
    'is_common' containing one 1 per subject and 0 or empty fields for the other scans.
    
    Return a dictionary from subject IDs to `Subject`s.

    >>> csv_data = "subject_id,timepoint,filename,genotype\\ns1,1,s1_1.mnc,1\\n".split('\\n')
    >>> (parse_csv(csv_data, common_time_pt=1)
    ...   == { 's1' : Subject(intersubject_registration_time_pt=1, time_pt_dict={ 1 : 's1_1.mnc'})})
    True
    """
    subject_info = defaultdict(Subject)
    # Populate the subject -> Subject dictionary from the rows"""
    for row in csv.DictReader(rows):
        try:
            subj_id   = row['subject_id']
            timepoint = int(row['timepoint'])
            filename  = row['filename']
        except KeyError as e:
            raise KeyError("csv file must contain at least "
                           "'subject_id', 'timepoint', 'filename' fields; "
                           "missing: %s" % e.message)
        else:
            subject_info[subj_id].time_pt_dict[timepoint] = filename
            if parse_common(row.get('is_common', '')):
                if subject_info[subj_id].intersubject_registration_time_pt is not None:
                    raise TimePointError(
                        "multiple common time points specified for subject '%s'"
                        % subj_id)
                else:
                    subject_info[subj_id].intersubject_registration_time_pt = timepoint
    # could make this part into a separate fn that copies input, returns updated version:
    # Iterate through subjects, filling in intersubject-registration time points with the common
    # time point if unspecified for a given subject, and raising an error if there's no timepoint
    # available or no scan for the specified timepoint
    for s_id, s in subject_info.iteritems():
        if s.intersubject_registration_time_pt is None:
            if common_time_pt is None:
                raise TimePointError("no subject-specific or default inter-subject "
                                     "time point provided for subject '%s'" % s_id)
            elif common_time_pt in s.time_pt_dict.keys():
                s.intersubject_registration_time_pt = common_time_pt
            elif common_time_pt == -1 or common_time_pt == "-1":
                s.intersubject_registration_time_pt = max(s.time_pt_dict.keys())
            else:
                raise TimePointError("subject '%s' didn't have a scan for "
                                     "the common time point specified (%s); "
                                     "fix this or specify a different timepoint "
                                     "for this subject by putting a value in an "
                                     "'is_common' column of your table"
                                     % (s_id, str(common_time_pt)))
        else:
            if common_time_pt != s.intersubject_registration_time_pt:
                print('note: overriding common_time_pt %d with time point %d for subject %s'
                      % (common_time_pt, s.intersubject_registration_time_pt, s_id))
                    
    return subject_info


# NOTE I've moved the optional lsq6 stuff outside this function to promote re-use;
# actual call could look something like this:
#def chain_with_optional_lsq6(inputs, options):
#    def native():
#        pass
#    def lsq6():
#        pass
#
#    fns = { 'native' : native, 'lsq6' : lsq6 }
#
#    try:
#        f = fns[options.input_space]
#    except KeyError:
#        raise ValueError("illegal input space: %s; allowed options: %s" % \
#                         (options.input_space, ','.join(map(str,fns.keys()))))
#    # call f...

def final_transforms(pipeline_subject_info, intersubj_xfms_dict, chain_xfms_dict):
    """
    This function takes a subject mapping (with timepoints to MincAtoms) and returns a
    subject mapping of timepoints to `XfmHandler`s. Those transformations for
    each subject will contain the non-rigid transformation to the common time point average
    
    chain_xfms_dict maps subject_ids to a tuple containing a list of tuples (time_point, transformation) 
    and the index to the common time point in that list
    """
    s = Stages()
    new_d = {}
    for s_id, subj in pipeline_subject_info.iteritems():
        # this time point dictionary will hold a mapping
        # of time points to transformations to the final
        # common average (and it will have the inter_sub_time_pt)
        new_time_pt_dict = {}
        # the transformation for the common time point is easy:
        new_time_pt_dict[subj.intersubject_registration_time_pt] = \
            intersubj_xfms_dict[subj.intersubject_registration_image]        
        chain_transforms, index_of_common_time_pt = chain_xfms_dict[s_id]
        
        # will hold the XfmHandler from current to average of common time pt
        current_xfm_to_common = intersubj_xfms_dict[subj.intersubject_registration_image]
        # we start at the common time point and are going forward at this point
        # so we will assign the concatenated transform to the target of each 
        # transform we are adding 
        for time_pt, transform in chain_transforms[index_of_common_time_pt:]:
            current_xfm_to_common = s.defer(concat([s.defer(invert(transform)),current_xfm_to_common], name="%s%s_to_common" % (s_id, time_pt))) # TODO: naming
            new_time_pt_dict[time_pt] = current_xfm_to_common
        # we need to do something similar moving backwards: make sure to reset
        # the current_xfm_to_common here!
        current_xfm_to_common = intersubj_xfms_dict[subj.intersubject_registration_image]
        for time_pt, transform in chain_transforms[index_of_common_time_pt-1::-1]:
            current_xfm_to_common = s.defer(concat([transform,current_xfm_to_common], name="%s%s_to_common" % (s_id, time_pt)))
            new_time_pt_dict[time_pt] = current_xfm_to_common
        
        new_subj = Subject(intersubject_registration_time_pt = subj.intersubject_registration_time_pt,
                           time_pt_dict   = new_time_pt_dict)
        new_d[s_id] = new_subj
    return Result(stages=s, output=new_d)


if __name__ == "__main__":

    p = CompoundParser(
<<<<<<< HEAD
          [AnnotatedParser(parser=execution_parser, namespace='execution'),
           AnnotatedParser(parser=application_parser, namespace='application'),
           AnnotatedParser(parser=general_parser, namespace='general', cast=RegistrationConf),
           AnnotatedParser(parser=chain_parser, namespace='chain'), # cast=ChainConf),
           AnnotatedParser(parser=lsq6_parser, namespace='lsq6'),
           AnnotatedParser(parser=lsq12_parser, namespace='lsq12'), # should be MBM or build_model ...
           #AnnotatedParser(parser=BaseParser(addLSQ12ArgumentGroup), namespace='lsq12-inter-subj'),
           #addNLINArgumentGroup,
           AnnotatedParser(parser=stats_parser, namespace='stats')])
=======
          [AnnotatedParser(parser=BaseParser(executor_parser(), "execution"), namespace='execution'),
           AnnotatedParser(parser=BaseParser(application_parser(), "application"), namespace='application'),
           AnnotatedParser(parser=BaseParser(general_parser(), "general"), namespace='general', cast=lambda x: RegistrationConf(**vars(x))),
           AnnotatedParser(parser=BaseParser(lsq6_parser(), "lsq6"), namespace='lsq6'),
           AnnotatedParser(parser=BaseParser(lsq12_parser(), "lsq12"), namespace='lsq12'), # should be MBM or build_model ...
           #AnnotatedParser(parser=BaseParser(lsq12_parser(), "lsq12-second"), namespace='lsq12'),
           #addNLINArgumentGroup,
           AnnotatedParser(parser=BaseParser(chain_parser(), "chain"), namespace='chain', cast=ChainConf),
           AnnotatedParser(parser=BaseParser(stats_parser(), "stats"), namespace='stats', cast=None)])
>>>>>>> 0a9cc9cb
    
    # TODO could abstract and then parametrize by prefix/ns ??
    options = parse(p, sys.argv[1:])
        
    # TODO: the registration resolution should be set somewhat outside
    # of any actual function? Maybe the right time to set this, is here
    # when options are gathered? 
    if not options.general.resolution:
        
        # still a bit of a hack I guess...
        
        if options.lsq6.init_model:
            # Ha! an initial model always points to the file in standard space, so we 
            # can directly use this file to get the resolution from
            options.general.resolution = get_resolution_from_file(options.lsq6.init_model)
        if options.lsq6.bootstrap:
            options.general.resolution = get_resolution_from_file(options.application.files[0])
        if options.lsq6.lsq6_target:
            options.general.resolution = get_resolution_from_file(options.lsq6.lsq6_target)
            
    if not options.general.resolution:
        raise ValueError("Crap... couldn't get the registration resolution...")
    
    print("Ha! The registration resolution is: %s\n" % options.general.resolution)
    # *** *** *** *** *** *** *** *** ***

    chain_stages, _ = chain(options)

    execute(chain_stages, options)
    
    <|MERGE_RESOLUTION|>--- conflicted
+++ resolved
@@ -18,25 +18,13 @@
 from pydpiper.execution.application import execute
 #from pydpiper.pipelines.LSQ6 import lsq6
 #from configargparse import ArgParser
-<<<<<<< HEAD
 from pydpiper.core.arguments import (application_parser,
                                      chain_parser,
                                      execution_parser,
-                                     general_parser,
                                      lsq6_parser, lsq12_parser,
+                                     registration_parser,
                                      stats_parser,
                                      parse,
-=======
-from pydpiper.core.arguments import (application_parser, #addApplicationArgumentGroup,
-                                     #addGeneralRegistrationArgumentGroup,
-                                     executor_parser, #addExecutorArgumentGroup, addLSQ12ArgumentGroup,
-                                     chain_parser, #addRegistrationChainArgumentGroup,
-                                     stats_parser, #addStatsArgumentGroup,
-                                     general_parser,
-                                     lsq6_parser,
-                                     lsq12_parser,
-                                     parse, #parser,
->>>>>>> 0a9cc9cb
                                      AnnotatedParser, BaseParser, CompoundParser,
                                      RegistrationConf)
 
@@ -131,10 +119,10 @@
     # check_MINC_input_files takes strings, so pass along those instead of the actual MincAtoms
     check_MINC_input_files([minc_atom.get_path() for minc_atom in all_Minc_Atoms])
     
-    if options.general.input_space not in RegistrationConf.input_space.items:
-        raise ValueError('unrecognized input space: %s; choices: %s' % (options.general.input_space, RegistrationConf.input_space.items))
-    
-    if options.general.input_space == 'native':
+    if options.registration.input_space not in RegistrationConf.input_space.items:
+        raise ValueError('unrecognized input space: %s; choices: %s' % (options.registration.input_space, RegistrationConf.input_space.items))
+    
+    if options.registration.input_space == 'native':
         # for the registration chain, a bootstrap model is somewhat ill-defined, because
         # it's unclear what "the first input file" is. As such, when this option is chosen
         # we should prompt the user to use --lsq6-target instead
@@ -168,7 +156,7 @@
         # registration chain we probably want to have a function that returns the XfmHandlers
         # in a similar "shape" as pipeline_subject_info    
         lsq6_nuc_inorm(all_Minc_Atoms, registration_targets, options.lsq6.lsq6_method,
-                       options.general.resolution)
+                       options.registration.resolution)
         
         # TODO:
         # what should be done here is the LSQ6 registration, options:
@@ -203,13 +191,13 @@
     #                            group_wise registration on time point 2
     #
     dict_intersubj_atom_to_xfm = {}
-    if options.general.input_space == 'lsq6' or options.general.input_space == 'lsq12':
+    if options.registration.input_space == 'lsq6' or options.registration.input_space == 'lsq12':
         intersubj_imgs = { s_id : subj.intersubject_registration_image
                           for s_id, subj in pipeline_subject_info.iteritems() }
     else:
         # TODO: the intersubj_imgs should now be extracted from the
         # lsq6 aligned images
-        raise NotImplementedError("We currently have not implemented the code for 'input space': %s" % options.general.input_space)
+        raise NotImplementedError("We currently have not implemented the code for 'input space': %s" % options.registration.input_space)
     
     if options.application.verbose:
         print("\nImages that are used for the inter-subject registration:")
@@ -219,22 +207,22 @@
     
     # input files that started off in native space have been aligned rigidly 
     # by this point in the code (i.e., lsq6)
-    if options.general.input_space == 'lsq6' or options.general.input_space == 'native':
+    if options.registration.input_space == 'lsq6' or options.registration.input_space == 'native':
         raise NotImplementedError("We currently have not implemented the code for 'input space': %s" % options.registration.input_space)
     #intersubj_xfms = lsq12_NLIN_build_model_on_dictionaries(imgs=intersubj_imgs,
         #                                                        conf=conf,
         #                                                        lsq12_dir=lsq12_directory
                                                                 #, like={atlas_from_init_model_at_this_tp}
         #                                                        )
-    elif options.general.input_space == 'lsq12':
+    elif options.registration.input_space == 'lsq12':
         #TODO: write reader that creates a mincANTS configuration out of an input protocol 
         if not some_temp_target:
             some_temp_target = s.defer(mincaverage(imgs=intersubj_imgs.values(),
                                            name_wo_ext="avg_of_input_files",
                                            output_dir=pipeline_nlin_common_dir))
-        conf1 = MincANTSConf(default_resolution=options.general.resolution,
+        conf1 = MincANTSConf(default_resolution=options.registration.resolution,
                              iterations="100x100x100x0")
-        conf2 = MincANTSConf(default_resolution=options.general.resolution)
+        conf2 = MincANTSConf(default_resolution=options.registration.resolution)
         full_hierarchy = [conf1, conf2]
         intersubj_xfms = s.defer(mincANTS_NLIN_build_model(imgs=intersubj_imgs.values(),
                                                    initial_target=some_temp_target, # this doesn't make sense yet
@@ -259,7 +247,7 @@
     # 5) C_time_1   ->   C_time_2
     # 6) C_time_2   ->   C_time_3    
     
-    chain_xfms = { s_id : s.defer(intrasubject_registrations(subj, MincANTSConf(default_resolution=options.general.resolution)))
+    chain_xfms = { s_id : s.defer(intrasubject_registrations(subj, MincANTSConf(default_resolution=options.registration.resolution)))
                    for s_id, subj in pipeline_subject_info.iteritems() }
 
     # create transformation from each subject to the final common time point average
@@ -438,27 +426,15 @@
 if __name__ == "__main__":
 
     p = CompoundParser(
-<<<<<<< HEAD
           [AnnotatedParser(parser=execution_parser, namespace='execution'),
            AnnotatedParser(parser=application_parser, namespace='application'),
-           AnnotatedParser(parser=general_parser, namespace='general', cast=RegistrationConf),
+           AnnotatedParser(parser=registration_parser, namespace='registration', cast=RegistrationConf),
            AnnotatedParser(parser=chain_parser, namespace='chain'), # cast=ChainConf),
            AnnotatedParser(parser=lsq6_parser, namespace='lsq6'),
            AnnotatedParser(parser=lsq12_parser, namespace='lsq12'), # should be MBM or build_model ...
            #AnnotatedParser(parser=BaseParser(addLSQ12ArgumentGroup), namespace='lsq12-inter-subj'),
            #addNLINArgumentGroup,
            AnnotatedParser(parser=stats_parser, namespace='stats')])
-=======
-          [AnnotatedParser(parser=BaseParser(executor_parser(), "execution"), namespace='execution'),
-           AnnotatedParser(parser=BaseParser(application_parser(), "application"), namespace='application'),
-           AnnotatedParser(parser=BaseParser(general_parser(), "general"), namespace='general', cast=lambda x: RegistrationConf(**vars(x))),
-           AnnotatedParser(parser=BaseParser(lsq6_parser(), "lsq6"), namespace='lsq6'),
-           AnnotatedParser(parser=BaseParser(lsq12_parser(), "lsq12"), namespace='lsq12'), # should be MBM or build_model ...
-           #AnnotatedParser(parser=BaseParser(lsq12_parser(), "lsq12-second"), namespace='lsq12'),
-           #addNLINArgumentGroup,
-           AnnotatedParser(parser=BaseParser(chain_parser(), "chain"), namespace='chain', cast=ChainConf),
-           AnnotatedParser(parser=BaseParser(stats_parser(), "stats"), namespace='stats', cast=None)])
->>>>>>> 0a9cc9cb
     
     # TODO could abstract and then parametrize by prefix/ns ??
     options = parse(p, sys.argv[1:])
@@ -466,23 +442,23 @@
     # TODO: the registration resolution should be set somewhat outside
     # of any actual function? Maybe the right time to set this, is here
     # when options are gathered? 
-    if not options.general.resolution:
+    if not options.registration.resolution:
         
         # still a bit of a hack I guess...
         
         if options.lsq6.init_model:
             # Ha! an initial model always points to the file in standard space, so we 
             # can directly use this file to get the resolution from
-            options.general.resolution = get_resolution_from_file(options.lsq6.init_model)
+            options.registration.resolution = get_resolution_from_file(options.lsq6.init_model)
         if options.lsq6.bootstrap:
-            options.general.resolution = get_resolution_from_file(options.application.files[0])
+            options.registration.resolution = get_resolution_from_file(options.application.files[0])
         if options.lsq6.lsq6_target:
-            options.general.resolution = get_resolution_from_file(options.lsq6.lsq6_target)
+            options.registration.resolution = get_resolution_from_file(options.lsq6.lsq6_target)
             
-    if not options.general.resolution:
+    if not options.registration.resolution:
         raise ValueError("Crap... couldn't get the registration resolution...")
     
-    print("Ha! The registration resolution is: %s\n" % options.general.resolution)
+    print("Ha! The registration resolution is: %s\n" % options.registration.resolution)
     # *** *** *** *** *** *** *** *** ***
 
     chain_stages, _ = chain(options)
