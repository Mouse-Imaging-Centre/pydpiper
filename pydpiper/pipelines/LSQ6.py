#!/usr/bin/env python3

import os

from pydpiper.pipelines.MAGeT import get_imgs

from pydpiper.core.arguments import lsq6_parser
from pydpiper.core.stages import Stages, Result
from pydpiper.execution.application import mk_application
from pydpiper.minc.registration import get_resolution_from_file, registration_targets, lsq6_nuc_inorm

<<<<<<< HEAD
def generic_pipeline(options):
    s = Stages()

    output_dir    = options.application.output_directory   # can't be used outside here ...
    pipeline_name = options.application.pipeline_name

    if len(options.application.files) == 0:
        raise ValueError("Please, some files!")

    # TODO this is quite tedious and duplicates stuff in the registration chain ...
    resolution = (options.registration.resolution or
                  get_resolution_from_file(
                      s.defer(registration_targets(lsq6_conf=options.lsq6,  # not really generic due to use of options.lsq6 ...
                                           app_conf=options.application, reg_conf=options.registration)).registration_standard.path))

    targets = s.defer(registration_targets(lsq6_conf=options.lsq6,  # see above ...
                                   app_conf=options.application, reg_conf = options.registration,
                                   first_input_file=options.application.files[0]))

    # This must happen after calling registration_targets otherwise it will resample to options.registration.resolution
    options.registration = options.registration.replace(resolution=resolution)
    return (options, targets)
=======

# def generic_pipeline(options):
#     s = Stages()
#
#     output_dir    = options.application.output_directory   # can't be used outside here ...
#     pipeline_name = options.application.pipeline_name
#
#     if len(options.application.files) == 0:
#         raise ValueError("Please, some files!")
#
#     # TODO this is quite tedious and duplicates stuff in the registration chain ...
#     resolution = (options.registration.resolution or
#                   get_resolution_from_file(
#                       registration_targets(lsq6_conf=options.lsq6,  # not really generic due to use of options.lsq6 ...
#                                            app_conf=options.application).registration_standard.path))
#     options.registration = options.registration.replace(resolution=resolution)
#
#     targets = registration_targets(lsq6_conf=options.lsq6,  # see above ...
#                                    app_conf=options.application,
#                                    first_input_file=options.application.files[0])
#
#     return (options, targets)

>>>>>>> 8771425a

def lsq6_pipeline(options):
    # TODO could also allow pluggable pipeline parts e.g. LSQ6 could be substituted out for the modified LSQ6
    # for the kidney tips, etc...
    output_dir    = options.application.output_directory
    pipeline_name = options.application.pipeline_name

    # TODO this is tedious and annoyingly similar to the registration chain and MBM ...
    lsq6_dir      = os.path.join(output_dir, pipeline_name + "_lsq6")
    processed_dir = os.path.join(output_dir, pipeline_name + "_processed")

<<<<<<< HEAD
    imgs = [MincAtom(name,
                     pipeline_sub_dir=processed_dir,
                     output_sub_dir=processed_dir) for name in options.application.files]
=======
    imgs = get_imgs(options.application)

>>>>>>> 8771425a
    s = Stages()

    # TODO this is quite tedious and duplicates stuff in the registration chain ...
    resolution = (options.registration.resolution or
                  get_resolution_from_file(
                      s.defer(registration_targets(lsq6_conf=options.lsq6,
                                                   app_conf=options.application,
                                                   reg_conf=options.registration)).registration_standard.path))

    # FIXME: why do we have to call registration_targets *outside* of lsq6_nuc_inorm? is it just because of the extra
    # options required?
    targets = s.defer(registration_targets(lsq6_conf=options.lsq6,
                                   app_conf=options.application,
<<<<<<< HEAD
                                   reg_conf=options.registration,
                                   first_input_file=options.application.files[0]))
=======
                                   first_input_file=imgs[0])         #     options.application.files[0])
>>>>>>> 8771425a

    # This must happen after calling registration_targets otherwise it will resample to options.registration.resolution
    options.registration = options.registration.replace(resolution=resolution)
    lsq6_result = s.defer(lsq6_nuc_inorm(imgs=imgs,
                                         resolution=resolution,
                                         registration_targets=targets,
                                         lsq6_dir=lsq6_dir,
                                         lsq6_options=options.lsq6))

    return Result(stages=s, output=lsq6_result)

lsq6_application = mk_application(parsers=[lsq6_parser], pipeline=lsq6_pipeline)


if __name__ == "__main__":
    lsq6_application()<|MERGE_RESOLUTION|>--- conflicted
+++ resolved
@@ -8,31 +8,6 @@
 from pydpiper.core.stages import Stages, Result
 from pydpiper.execution.application import mk_application
 from pydpiper.minc.registration import get_resolution_from_file, registration_targets, lsq6_nuc_inorm
-
-<<<<<<< HEAD
-def generic_pipeline(options):
-    s = Stages()
-
-    output_dir    = options.application.output_directory   # can't be used outside here ...
-    pipeline_name = options.application.pipeline_name
-
-    if len(options.application.files) == 0:
-        raise ValueError("Please, some files!")
-
-    # TODO this is quite tedious and duplicates stuff in the registration chain ...
-    resolution = (options.registration.resolution or
-                  get_resolution_from_file(
-                      s.defer(registration_targets(lsq6_conf=options.lsq6,  # not really generic due to use of options.lsq6 ...
-                                           app_conf=options.application, reg_conf=options.registration)).registration_standard.path))
-
-    targets = s.defer(registration_targets(lsq6_conf=options.lsq6,  # see above ...
-                                   app_conf=options.application, reg_conf = options.registration,
-                                   first_input_file=options.application.files[0]))
-
-    # This must happen after calling registration_targets otherwise it will resample to options.registration.resolution
-    options.registration = options.registration.replace(resolution=resolution)
-    return (options, targets)
-=======
 
 # def generic_pipeline(options):
 #     s = Stages()
@@ -46,17 +21,16 @@
 #     # TODO this is quite tedious and duplicates stuff in the registration chain ...
 #     resolution = (options.registration.resolution or
 #                   get_resolution_from_file(
-#                       registration_targets(lsq6_conf=options.lsq6,  # not really generic due to use of options.lsq6 ...
-#                                            app_conf=options.application).registration_standard.path))
+#                       s.defer(registration_targets(lsq6_conf=options.lsq6,  # not really generic due to use of options.lsq6 ...
+#                                            app_conf=options.application, reg_conf=options.registration)).registration_standard.path))
+#
+#     targets = s.defer(registration_targets(lsq6_conf=options.lsq6,  # see above ...
+#                                    app_conf=options.application, reg_conf = options.registration,
+#                                    first_input_file=options.application.files[0]))
+#
+#     # This must happen after calling registration_targets otherwise it will resample to options.registration.resolution
 #     options.registration = options.registration.replace(resolution=resolution)
-#
-#     targets = registration_targets(lsq6_conf=options.lsq6,  # see above ...
-#                                    app_conf=options.application,
-#                                    first_input_file=options.application.files[0])
-#
 #     return (options, targets)
-
->>>>>>> 8771425a
 
 def lsq6_pipeline(options):
     # TODO could also allow pluggable pipeline parts e.g. LSQ6 could be substituted out for the modified LSQ6
@@ -67,15 +41,8 @@
     # TODO this is tedious and annoyingly similar to the registration chain and MBM ...
     lsq6_dir      = os.path.join(output_dir, pipeline_name + "_lsq6")
     processed_dir = os.path.join(output_dir, pipeline_name + "_processed")
-
-<<<<<<< HEAD
-    imgs = [MincAtom(name,
-                     pipeline_sub_dir=processed_dir,
-                     output_sub_dir=processed_dir) for name in options.application.files]
-=======
     imgs = get_imgs(options.application)
 
->>>>>>> 8771425a
     s = Stages()
 
     # TODO this is quite tedious and duplicates stuff in the registration chain ...
@@ -89,13 +56,8 @@
     # options required?
     targets = s.defer(registration_targets(lsq6_conf=options.lsq6,
                                    app_conf=options.application,
-<<<<<<< HEAD
                                    reg_conf=options.registration,
-                                   first_input_file=options.application.files[0]))
-=======
-                                   first_input_file=imgs[0])         #     options.application.files[0])
->>>>>>> 8771425a
-
+                                   first_input_file=imgs[0]))
     # This must happen after calling registration_targets otherwise it will resample to options.registration.resolution
     options.registration = options.registration.replace(resolution=resolution)
     lsq6_result = s.defer(lsq6_nuc_inorm(imgs=imgs,
