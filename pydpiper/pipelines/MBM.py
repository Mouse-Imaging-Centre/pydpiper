--- conflicted
+++ resolved
@@ -53,19 +53,6 @@
                              prefix=options.application.pipeline_name,
                              output_dir=output_dir))
 
-<<<<<<< HEAD
-    # create useful CSVs (note the files listed therein won't yet exist ...)
-    (pd.DataFrame({'img' : imgs})  # TODO: add masks?
-     .applymap(maybe_deref_path)
-     .to_csv(os.path.join(output_dir, options.application.pipeline_name + "input_files.csv"), index=False))
-    with open(os.path.join(output_dir, "transforms.csv"), 'w') as f:
-        f.write(mbm_result.xfms.assign(file=lambda df: df.lsq12_nlin_xfm.apply(lambda x: x.source),
-                                       mask_file=lambda df:
-                                         df.lsq12_nlin_xfm.apply(lambda x: x.source.mask if x.source.mask else ""))
-                .applymap(maybe_deref_path).to_csv(index=False))
-    with open(os.path.join(output_dir, "determinants.csv"), 'w') as f:
-        f.write(mbm_result.determinants.applymap(maybe_deref_path).to_csv(index=False))
-=======
     if options.mbm.common_space.do_common_space_registration:
         if not options.mbm.common_space.common_space_model:
             raise ValueError("No common space template provided!")
@@ -83,17 +70,27 @@
                                                                     options.application.pipeline_name + "_processed"))
 
         # TODO allow different lsq12/nlin config params than the ones used in MBM ...
-        full_hierarchy = get_nonlinear_configuration_from_options(nlin_protocol=options.mbm.nlin.nlin_protocol,
-                                                                  reg_method=options.mbm.nlin.reg_method,
-                                                                  file_resolution=options.registration.resolution)
+        #full_hierarchy = get_nonlinear_configuration_from_options(nlin_protocol=options.mbm.nlin.nlin_protocol,
+        #                                                          reg_method=options.mbm.nlin.reg_method,
+        #                                                          file_resolution=options.registration.resolution)
         # WEIRD ... see comment in lsq12_nlin code ...
-        nlin_conf  = full_hierarchy.confs[-1] if isinstance(full_hierarchy, MultilevelMincANTSConf) else full_hierarchy
+        #nlin_conf  = full_hierarchy.confs[-1] if isinstance(full_hierarchy, MultilevelANTSConf) else full_hierarchy
         # also weird that we need to call get_linear_configuration_from_options here ... ?
+        #    nlin_build_model_component = model_building_with_initial_target_generation(
+        #                                   final_model_building_component=nlin_build_model_component,
+        #                                   prelim_model_building_component=prelim_nlin_build_model_component)
+
+        # TODO don't use name 'x_module' for something that's technically not a module ... perhaps unit/component?
+        nlin_component = get_nonlinear_component(reg_method=options.mbm.nlin.reg_method)
+
         lsq12_conf = get_linear_configuration_from_options(conf=options.mbm.lsq12,
                                                            transform_type=LinearTransType.lsq12,
                                                            file_resolution=options.registration.resolution)
+        # N.B.: options.registration.resolution has been *updated* correctly by mbm( ). sigh ...
         model_to_common = s.defer(lsq12_nlin(source=mbm_result.avg_img, target=common_space_model,
-                                             lsq12_conf=lsq12_conf, nlin_conf=nlin_conf,
+                                             lsq12_conf=lsq12_conf, nlin_module=nlin_component,
+                                             resolution=options.registration.resolution,
+                                             nlin_options=options.mbm.nlin.nlin_protocol, #=nlin_conf,
                                              resample_source=True))
 
         model_common = s.defer(mincresample_new(img=mbm_result.avg_img,
@@ -140,7 +137,6 @@
     (mbm_result.determinants.drop(["full_det", "nlin_det"], axis=1)
      .applymap(maybe_deref_path).to_csv("determinants.csv", index=False))
 
->>>>>>> b482330a
     # # TODO moved here from inside `mbm` for now ... does this make most sense?
     # if options.mbm.segmentation.run_maget:
     #     import copy
@@ -412,57 +408,6 @@
     #                                           atlas_fwhm=0.56, thickness_fwhm=0.56))  # TODO magic fwhms
     #    # TODO write CSV -- should `cortical_thickness` do this/return a table?
 
-<<<<<<< HEAD
-
-    # FIXME: this needs to go outside of the `mbm` function to avoid being run from within other pipelines (or
-    # those other pipelines need to turn off this option)
-    if options.mbm.common_space.do_common_space_registration:
-        warnings.warn("This feature is experimental ...")
-        if not options.mbm.common_space.common_space_model:
-            raise ValueError("No common space template provided!")
-        # TODO allow lsq6 registration as well ...
-        common_space_model = MincAtom(options.mbm.common_space.common_space_model,
-                                      pipeline_sub_dir=os.path.join(options.application.output_directory,
-                                                         options.application.pipeline_name + "_processed"))
-        # TODO allow different lsq12/nlin config params than the ones used in MBM ...
-        # WEIRD ... see comment in lsq12_nlin code ...
-        nlin_conf  = full_hierarchy.confs[-1] if isinstance(full_hierarchy, MultilevelANTSConf)\
-            else full_hierarchy
-        # also weird that we need to call get_linear_configuration_from_options here ... ?
-        lsq12_conf = get_linear_configuration_from_options(conf=options.mbm.lsq12,
-                                                           transform_type=LinearTransType.lsq12,
-                                                           file_resolution=resolution)
-        xfm_to_common = s.defer(lsq12_nlin(source=lsq12_nlin_result.avg_img, target=common_space_model,
-                                           lsq12_conf=lsq12_conf, nlin_conf=nlin_conf,
-                                           resample_source=True))
-
-        model_common = s.defer(mincresample_new(img=lsq12_nlin_result.avg_img,
-                                                xfm=xfm_to_common.xfm, like=common_space_model,
-                                                postfix="_common"))
-
-        overall_xfms_common = [s.defer(concat_xfmhandlers([rigid_xfm, nlin_xfm, xfm_to_common]))
-                               for rigid_xfm, nlin_xfm in zip(lsq6_result, lsq12_nlin_result.output)]
-
-        xfms_common = [s.defer(concat_xfmhandlers([nlin_xfm, xfm_to_common]))
-                       for nlin_xfm in lsq12_nlin_result.output]
-
-        output_xfms = output_xfms.assign(xfm_common=xfms_common, overall_xfm_common=overall_xfms_common)
-
-        log_nlin_det_common, log_full_det_common = [dets.map(lambda d:
-                                                      s.defer(mincresample_new(
-                                                        img=d,
-                                                        xfm=xfm_to_common.xfm,
-                                                        like=common_space_model,
-                                                        postfix="_common",
-                                                        extra_flags=("-keep_real_range",),
-                                                        interpolation=Interpolation.nearest_neighbour)))
-                                                    for dets in (determinants.log_nlin_det, determinants.log_full_det)]
-
-        determinants = determinants.assign(log_nlin_det_common=log_nlin_det_common,
-                                           log_full_det_common=log_full_det_common)
-
-=======
->>>>>>> b482330a
     output = Namespace(avg_img=lsq12_nlin_result.avg_img, xfms=output_xfms, determinants=determinants)
 
     if options.mbm.segmentation.run_maget:
@@ -485,11 +430,12 @@
                        default=True, action="store_false", help="Skip registration to common (db) space.")
     return parser
 
+
 common_space_parser = AnnotatedParser(parser=BaseParser(_mk_common_space_parser(ArgParser(add_help=False)),
                                                         "common_space"),
                                       namespace="common_space")
 
-<<<<<<< HEAD
+
 def _mk_model_building_parser(parser : ArgParser):
     group = parser.add_argument_group("Model building options",
                                       "Options specific to consensus model building")
@@ -512,37 +458,25 @@
     # TODO prelim_tournament_max_depth  # continue as a build model afterwards??
     return parser
 
+
 model_building_parser = AnnotatedParser(parser=BaseParser(_mk_model_building_parser(ArgParser(add_help=False)),
                                                           "model_building"),
                                         namespace="model_building")
 
-mbm_parser = CompoundParser(
-               [lsq6_parser,
-                lsq12_parser,
-                nlin_parser,
-                model_building_parser,
-                stats_parser,
-                common_space_parser,
-                #thickness_parser,
-                AnnotatedParser(parser=maget_parsers, namespace="maget", prefix="maget"),
-                # TODO note that the maget-specific flags (--mask, --masking-method, etc., also get the "maget-" prefix)
-                # which could be changed by putting in the maget-specific parser separately from its lsq12, nlin parsers
-                segmentation_parser])
-=======
 
 def mk_mbm_parser(with_common_space : bool = True):
-    return CompoundParser([lsq6_parser,
-                           lsq12_parser,
-                           nlin_parser,
-                           stats_parser,
-                           #common_space_parser,
-                           #thickness_parser,
-                           AnnotatedParser(parser=maget_parsers, namespace="maget", prefix="maget"),
-                           # TODO note that the maget-specific flags (--mask, --masking-method, etc., also get the "maget-" prefix)
-                           # which could be changed by putting in the maget-specific parser separately from its lsq12, nlin parsers
-                           segmentation_parser] + ([common_space_parser] if with_common_space else []))
-
->>>>>>> b482330a
+    return CompoundParser(
+             [lsq6_parser,
+              lsq12_parser,
+              nlin_parser,
+              model_building_parser,
+              stats_parser,
+              #thickness_parser,
+              AnnotatedParser(parser=maget_parsers, namespace="maget", prefix="maget"),
+              # TODO note that the maget-specific flags (--mask, --masking-method, etc., also get the "maget-" prefix)
+              # which could be changed by putting in the maget-specific parser separately from its lsq12, nlin parsers
+              segmentation_parser] + ([common_space_parser] if with_common_space else []))
+
 
 # TODO cast to MBMConf?
 mbm_application = mk_application(parsers=[AnnotatedParser(parser=mk_mbm_parser(), namespace='mbm')],
