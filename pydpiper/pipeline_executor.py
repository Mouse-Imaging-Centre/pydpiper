--- conflicted
+++ resolved
@@ -153,17 +153,10 @@
                       help="Number of independent executors to launch.")
     parser.add_option("--proc", dest="proc", 
                       type="int", default=4,
-<<<<<<< HEAD
-                      help="Number of processes per executor. If not specified, default is 4.")
-    parser.add_option("--mem", dest="mem", 
-                      type="int", default=8,
-                      help="Total amount of requested memory. If not specified, default is 8G.")              
-=======
                       help="Number of processes per executor. If not specified, default is 4. Also sets max value for processor use per executor.")
     parser.add_option("--mem", dest="mem", 
                       type="int", default=8,
                       help="Total amount of requested memory for all processes the executor runs. If not specified, default is 8 GB.")              
->>>>>>> 7e42107b
                       
     (options,args) = parser.parse_args()
 
