#!/usr/bin/env python

import time
import sys
import os
from optparse import OptionGroup, OptionParser
from datetime import datetime
from multiprocessing import Process, Pool
import subprocess as subprocess
from shlex import split
import pydpiper.queueing as q
import logging
import socket
import signal
import threading

# setup the log file for the pipeline_executor prior to importing the Pyro library
G_prog_name     = os.path.splitext(os.path.basename(__file__))[0]
G_time_now      = datetime.now().strftime("%Y-%m-%d-at-%H:%M:%S")
G_proc_id       = str(os.getpid())
G_log_file_name = G_prog_name + '-' + G_time_now + '-pid-' + G_proc_id + ".log"
os.environ["PYRO_LOGFILE"] = G_log_file_name

import Pyro4

WAIT_TIMEOUT = 5.0
HEARTBEAT_INTERVAL = 30.0

logger = logging.getLogger(__name__)

sys.excepthook = Pyro4.util.excepthook

def addExecutorOptionGroup(parser):
    group = OptionGroup(parser, "Executor options",
                        "Options controlling how and where the code is run.")
    group.add_option("--uri-file", dest="urifile",
                      type="string", default=None,
                      help="Location for uri file if NameServer is not used. If not specified, default is current working directory.")
    group.add_option("--use-ns", dest="use_ns",
                      action="store_true",
                      help="Use the Pyro NameServer to store object locations. Currently a Pyro nameserver must be started separately for this to work.")
    group.add_option("--num-executors", dest="num_exec", 
                      type="int", default=-1, 
                      help="Number of independent executors to launch. [Default = -1. Code will not run without an explicit number specified.]")
    group.add_option("--max-failed-executors", dest="max_failed_executors",
                     type="int", default=2,
                     help="Maximum number of failed executors before we stop relaunching. [Default = 2]")
    group.add_option("--time", dest="time", 
                      type="string", default="2:00:00:00", 
                      help="Wall time to request for each executor in the format dd:hh:mm:ss. Required only if --queue=pbs.")
    group.add_option("--proc", dest="proc", 
                      type="int", default=1,
                      help="Number of processes per executor. If not specified, default is 1. Also sets max value for processor use per executor.")
    group.add_option("--mem", dest="mem", 
                      type="float", default=6,
                      help="Total amount of requested memory for all processes the executor runs. If not specified, default is 6G.")
    group.add_option("--ppn", dest="ppn", 
                      type="int", default=8,
                      help="Number of processes per node. Default is 8. Used when --queue-type=pbs")
    group.add_option("--queue-name", dest="queue_name", type="string", default=None,
                      help="Name of the queue, e.g., all.q (MICe) or batch (SciNet)")
    group.add_option("--queue-type", dest="queue_type", type="string", default=None,
                      help="""Queue type, i.e., "sge" or "pbs".  [Default: None]""")
    group.add_option("--queue", dest="queue", 
                      type="string", default=None,
                      help="[DEPRECATED; use --queue-type instead.]  Use specified queueing system to submit jobs. Default is None.")              
    group.add_option("--sge-queue-opts", dest="sge_queue_opts", 
                      type="string", default=None,
                      help="[DEPRECATED; use --queue-name instead.]  For --queue=sge, allows you to specify different queues. If not specified, default is used.")
    group.add_option("--time-to-seppuku", dest="time_to_seppuku", 
<<<<<<< HEAD
                      type="int", default=15,
                      help="The number of minutes an executor is allowed to continuously sleep, i.e. wait for an available job, while active on a compute node/farm before it kills itself due to resource hogging. [Default=15 minutes]")
    group.add_option("--scinet", dest="scinet", action="store_true", help="Set --queue-name, --queue-type, --mem, --ppn for Scinet.  Overridden by these flags.")
=======
                      type="int", default=1,
                      help="The number of minutes an executor is allowed to continuously sleep, i.e. wait for an available job, while active on a compute node/farm before it kills itself due to resource hogging. [Default=1 minutes]")
>>>>>>> 6adef922
    group.add_option("--time-to-accept-jobs", dest="time_to_accept_jobs", 
                      type="int", default=180,
                      help="The number of minutes after which an executor will not accept new jobs anymore. This can be useful when running executors on a batch system where other (competing) jobs run for a limited amount of time. The executors can behave in a similar way by given them a rough end time. [Default=3 hours]")
    parser.add_option_group(group)


def noExecSpecified(numExec):
    #Exit with helpful message if no executors are specified
    if numExec < 0:
        logger.info("You need to specify some executors for this pipeline to run. Please use the --num-executors command line option. Exiting...")
        print("You need to specify some executors for this pipeline to run. Please use the --num-executors command line option. Exiting...")
        sys.exit()


def launchExecutor(executor):
    # Start executor that will run pipeline stages

    # getIpAddress is similar to socket.gethostbyname(...) 
    # but uses a hack to attempt to avoid returning localhost (127....)
    network_address = Pyro4.socketutil.getIpAddress(socket.gethostname(),
                                                    workaround127 = True, ipVersion = 4)
    daemon = Pyro4.core.Daemon(host=network_address)
    clientURI = daemon.register(executor)

    # find the URI of the server:
    if executor.ns:
        ns = Pyro4.locateNS()
        #ns.register("executor", executor, safe=True)
        serverURI = ns.lookup("pipeline")
    else:
        try:
            uf = open(executor.uri_file)
            serverURI = Pyro4.URI(uf.readline())
            uf.close()
        except:
            logger.exception("Problem opening the specified uri file:")
            raise

    p = Pyro4.Proxy(serverURI)
    # Register the executor with the pipeline
    # the following command only works if the server is alive. Currently if that's
    # not the case, the executor will die which is okay, but this should be
    # more properly handled: a more elegant check to verify the server is running
    p.registerClient(clientURI.asString())

    executor.registeredWithServer()
    executor.setClientURI(clientURI.asString())
    executor.setServerURI(serverURI.asString())
    executor.setProxyForServer(p)
    
    logger.info("Connected to %s",  serverURI)
    logger.info("Client URI is %s", clientURI)
    
    executor.connection_time_with_server = time.time()
    logger.info("Connected to the server at: %s", datetime.isoformat(datetime.now(), " "))
    
    executor.initializePool()
    
    logger.debug("Executor daemon running at: %s", daemon.locationStr)
    try:
        # run the daemon, not the executor mainLoop, in a new thread
        # so that mainLoop exceptions (e.g., if we lose contact with the server)
        # cause us to shutdown (as Python makes it tedious to re-throw to calling thread)
        t = threading.Thread(target=daemon.requestLoop)
        t.daemon = True
        t.start()
        h = threading.Thread(target=executor.heartbeat)
        h.daemon = True
        h.start()
        executor.mainLoop()
    except KeyboardInterrupt:
        logger.exception("Caught keyboard interrupt. Shutting down executor...")
        executor.generalShutdownCall()
        #daemon.shutdown()
        sys.exit(0)
    except Exception:
        logger.exception("Error during executor loop. Shutting down executor...")
        executor.generalShutdownCall()
        #daemon.shutdown()
        sys.exit(0)
    else:
        executor.completeAndExitChildren()
        logger.info("Executor shutting down.")
        daemon.shutdown()
        t.join()

def runStage(serverURI, clientURI, i):
    ## Proc needs its own proxy as it's independent of executor
    p = Pyro4.core.Proxy(serverURI)
    client = Pyro4.core.Proxy(clientURI)
    
    # Retrieve stage information, run stage and set finished or failed accordingly  
    try:
        logger.info("Running stage %i: ", i)
        p.setStageStarted(i, clientURI)
        try:
            # get stage information
            command_to_run  = str(p.getStageCommand(i))
            logger.info(command_to_run)
            command_logfile = p.getStageLogfile(i)
            
            # log file for the stage
            of = open(command_logfile, 'a')
            of.write("Running on: " + socket.gethostname() + " at " + datetime.isoformat(datetime.now(), " ") + "\n")
            of.write(command_to_run + "\n")
            of.flush()
            
            # check whether the stage is completed already. If not, run stage command
            if p.getStage_is_effectively_complete(i):
                of.write("All output files exist. Skipping stage.\n")
                ret = 0
            else:
                args = split(command_to_run) 
                process = subprocess.Popen(args, stdout=of, stderr=of, shell=False)
                client.addPIDtoRunningList(process.pid)
                process.communicate()
                client.removePIDfromRunningList(process.pid)
                ret = process.returncode 
            of.close()
        except:
            logger.exception("Exception whilst running stage: %i ", i)   
            client.notifyStageTerminated(i)
        else:
            logger.info("Stage %i finished, return was: %i", i, ret)
            client.notifyStageTerminated(i, ret)

        # If completed, return mem & processes back for re-use
        return (p.getStageMem(i), p.getStageProcs(i))
    except:
        logger.exception("Error communicating to server in runStage. " 
                        "Error raised to calling thread in launchExecutor. ")
        raise     
        

        """
        This class is used for the actual commands that are run by the 
        executor. A child process is defined as a process that was 
        initiated by the executor
        """
class ChildProcess():
    def __init__(self, stage, result, mem, procs):
        self.stage = stage
        self.result = result
        self.mem = mem
        self.procs = procs 

class pipelineExecutor():
    def __init__(self, options):
        # options cannot be null when used to instantiate pipelineExecutor
        self.mem = options.mem
        self.procs = options.proc
        self.ppn = options.ppn
        self.queue_type = options.queue_type or options.queue
        self.queue_name = options.queue_name or options.sge_queue_opts
        if options.queue:
            logger.warn("--queue is deprecated; use --queue-type instead")
        if options.sge_queue_opts:
            logger.warn("--sge_queue_opts is deprecated; use --queue-name instead")
        self.ns = options.use_ns
        self.uri_file = options.urifile
        if self.uri_file == None:
            self.uri_file = os.path.abspath(os.curdir + "/" + "uri")
        # the next variable is used to keep track of how long the
        # executor has been continuously idle/sleeping for. Measured
        # in seconds
        self.idle_time = 0
        self.prev_time = None
        self.current_time = None
        # the maximum number of minutes an executor can be continuously
        # idle for, before it has to kill itself.
        self.time_to_seppuku = options.time_to_seppuku
        # the time in minutes after which an executor will not accept new jobs
        self.time_to_accept_jobs = options.time_to_accept_jobs
        # stores the time of connection with the server
        self.connection_time_with_server = None
        #initialize runningMem and Procs
        self.runningMem = 0.0
        self.runningProcs = 0   
        self.runningChildren = [] # no scissors (i.e. children should not run around with sharp objects...)
        self.pool = None
        self.pyro_proxy_for_server = None
        self.clientURI = None
        self.serverURI = None
        self.current_running_job_pids = []
        self.registered_with_server = False
        # we associate an event with each executor which is set when jobs complete.
        # in the future it might also be set by the server, and we might have more
        # than one event (for reclaiming, server messages, ...)
        self.e = threading.Event()

        
    def registeredWithServer(self):
        self.registered_with_server = True
        
    def addPIDtoRunningList(self, pid):
        self.current_running_job_pids.append(pid)
    
    def removePIDfromRunningList(self, pid):
        self.current_running_job_pids.remove(pid)

    def initializePool(self):
        self.pool = Pool(processes = self.procs)
        
    def setClientURI(self, cURI):
        self.clientURI = cURI 
            
    def setServerURI(self, sURI):
        self.serverURI = sURI
            
    def setProxyForServer(self, proxy):
        self.pyro_proxy_for_server = proxy
    
    # TODO rename completeAndExitChildren,generalShutdownCall to something like
    # normalShutdown, dirtyShutdown
    def generalShutdownCall(self):
        # stop the worker processes (children) immediately without completing outstanding work
        # Initially I wanted to stop the running processes using pool.terminate() and pool.join()
        # but the keyboard interrupt handling proved tricky. Instead, the executor now keeps
        # track of the process IDs (pid) of the current running jobs. Those are targetted by
        # os.kill in order to stop the processes in the Pool
        logger.debug("Executor shutting down.  Killing running jobs:")
        for subprocID in self.current_running_job_pids:
            os.kill(subprocID, signal.SIGTERM)
        if self.registered_with_server:
            self.pyro_proxy_for_server.unregisterClient(self.clientURI)
            self.registered_with_server = False
        
    def completeAndExitChildren(self):
        # This function is called under normal circumstances (i.e., not because
        # of a keyboard interrupt). So we can close the pool of processes 
        # in the normal way (don't need to use the pids here)
        # prevent more jobs from starting, and exit
        if len(self.current_running_job_pids) > 0:
            self.pool.close()
            # wait for the worker processes (children) to exit (must be called after terminate() or close()
            self.pool.join()
        if self.registered_with_server:
            self.pyro_proxy_for_server.unregisterClient(self.clientURI)
            self.registered_with_server = False
        
    def submitToQueue(self, programName=None):
        """Submits to sge queueing system using sge_batch script""" 
        if self.queue_type == "sge":
            strprocs = str(self.procs) 
            # NOTE: sge_batch multiplies vf value by # of processors. 
            # Since options.mem = total amount of memory needed, divide by self.procs to get value 
            memPerProc = float(self.mem)/float(self.procs)
            strmem = "vf=" + str(memPerProc) + "G" 
            jobname = ""
            if not programName==None: 
                executablePath = os.path.abspath(programName)
                jobname = os.path.basename(executablePath) + "-" 
            now = datetime.now().strftime("%Y-%m-%d-at-%H-%M-%S-%f")
            ident = "pipeline-executor-" + now
            jobname += ident
            # Add options for sge_batch command
            cmd = ["sge_batch", "-J", jobname, "-m", strprocs, "-l", strmem, "-k"]
            # This is a bit ugly and we can't pass SGE_BATCH_LOGDIR to change logdir;
            # the problem is sge_batch's '-o' and SGE_BATCH_LOGDIR conflate filename and dir,
            # and we want to rename the log files to get rid of extra generated extensions,
            # otherwise we could do something like:
            #os.environ["SGE_BATCH_LOGDIR"] = os.environ.get("SGE_BATCH_LOGDIR") or os.getcwd()
            cmd += [ "-o", os.path.join(os.getcwd(), ident + "-remote.log")]
            if self.queue_name:
                cmd += ["-q", self.queue_name]
            cmd += ["pipeline_executor.py", "--proc", strprocs, "--mem", str(self.mem)]
            # TODO this is getting ugly ...
            # TODO also, what other opts aren't being passed on here?
            if self.ns:
                cmd += ["--use-ns"]
            # TODO this is/was breaking silently -
            # is something using this even in ns mode? (resolved?)
            #if self.uri_file:
            #    cmd += ["--uri-file", self.uri_file]
            cmd += ["--uri-file", self.uri_file]
            #Only one exec is launched at a time in this manner, so we assume --num-executors=1
            cmd += ["--num-executors", str(1)]  
            cmd += ["--time-to-seppuku", str(self.time_to_seppuku)]
            cmd += ["--time-to-accept-jobs", str(self.time_to_accept_jobs)]
            subprocess.call(cmd)   
        else:
            logger.info("Specified queueing system is: %s" % (self.queue_type))
            logger.info("Only queue_type=sge or queue_type=None currently supports pipeline launching own executors.")
            logger.info("Exiting...")
            sys.exit()

    def canRun(self, stageMem, stageProcs, runningMem, runningProcs):
        """Calculates if stage is runnable based on memory and processor availibility"""
        return stageMem <= self.mem - runningMem and stageProcs <= self.procs - runningProcs
    def is_seppuku_time(self):
        # Is it time to perform seppuku: has the
        # idle_time exceeded the allowed time to be idle?
        # time_to_seppuku is given in minutes
        # idle_time       is given in seconds
        if self.time_to_seppuku != None:
            if (self.time_to_seppuku * 60) < self.idle_time:
                return True
        return False
                        
    def is_time_to_drain(self):
        # check whether there is a limit to how long the executor
        # is allowed to accept jobs for. 
        if (self.time_to_accept_jobs != None):
            current_time = time.time()
            time_take_so_far = current_time - self.connection_time_with_server
            minutes_so_far, seconds_so_far = divmod(time_take_so_far, 60)
            if self.time_to_accept_jobs < minutes_so_far:
                return True
        return False
    
    def free_resources(self):
        # Free up resources from any completed (successful or otherwise) stages
        for child in self.runningChildren:
            if child.result.ready():
                logger.debug("Freeing up resources for stage %i.", child.stage)
                self.runningMem -= child.mem
                self.runningProcs -= child.procs
                self.runningChildren.remove(child)

    def notifyStageTerminated(self, i, returncode=None):
        if returncode == 0:
            self.pyro_proxy_for_server.setStageFinished(i, self.clientURI)
        else:
            # a None returncode is also considered a failure
            self.pyro_proxy_for_server.setStageFailed(i, self.clientURI)
        self.e.set()  # some work finished and server notified, so wake up

    def idle(self):
        return self.runningMem == 0 and self.runningProcs == 0 and self.prev_time

    def heartbeat(self):
        while True:
            self.pyro_proxy_for_server.updateClientTimestamp(self.clientURI)
            time.sleep(HEARTBEAT_INTERVAL)

    # use an event set/timeout system to run the executor mainLoop -
    # we might want to pass some extra information in addition to waking the system
    def mainLoop(self):
        while self.mainFn():
            self.e.wait(WAIT_TIMEOUT)
            self.e.clear()
        logger.debug("Main loop finished")

    def mainFn(self):
        """Try to get a job from the server (if appropriate) and update
        internal state accordingly.  Return True if it should be called
        again (i.e., there is more to do before shutting down),
        otherwise False."""

        self.prev_time = self.current_time
        self.current_time = time.time()

        # a bit coarse but we can't call `free_resources` directly in a function
        # such as notifyStageTerminated which is called from _within_ `runStage`
        # since resources won't be freed soon enough, causing a false resource starvation.
        # note we will no longer free resources after leaving mainLoop
        self.free_resources()

        if self.idle():
            self.idle_time += self.current_time - self.prev_time
            logger.debug("Current idle time: %d, and total seconds allowed: %d", self.idle_time, self.time_to_seppuku * 60)

        # TODO the purpose of this mainLoop is to get and run new jobs from the server.
        # Therefore, we'd like to exit once it's time for us to shutdown.
        # Currently, we do this if the server notifies that all jobs are done
        # or if we seppuku, but we continue looping even when is_time_to_drain.
        # This is because the call to free_resources is here (doesn't matter for
        # is_seppuku_time as we're already idle in that case; already a "bug" in 
        # case of a server-initiated shutdown, although that doesn't
        # matter too much as there will never be new jobs unless a new server is started)
        # and because getCommand is being used as a heartbeat so the server may
        # detect unresponsive clients and restart relevant stages.

        if self.is_seppuku_time():
            logger.warn("Exceeded allowed idle time... Seppuku!")
            return False

        # It is possible that the executor does not accept any new jobs
        # anymore. If that is the case, the executor should shut down as
        # soon as all current running jobs (children) have finished
        if self.is_time_to_drain():
            # that's it, we're done. Nothing is running anymore
            # and no jobs can be accepted anymore.
            logger.info("Now shutting down because not accepting new jobs and finished running jobs.")
            return False

        # TODO we get only one stage per loop iteration, so we have to wait for
        # another event/timeout to get another.  In general we might want 
        # getCommand to order multiple stages to be run on the same server
        # (just setting the event immediately would be somewhat hackish)
        cmd, i = self.pyro_proxy_for_server.getCommand(clientURIstr = self.clientURI,
                                                       clientMemFree = self.mem - self.runningMem,
                                                       clientProcsFree = self.procs - self.runningProcs)
        if cmd == "shutdown_normally":
            return False
        elif cmd == "wait":
            #logger.debug("No additional runnable stages currently available")
            return True
        elif cmd == "run_stage":
            logger.debug("Running stage %i", i)
            stageMem, stageProcs = self.pyro_proxy_for_server.getStageMem(i), self.pyro_proxy_for_server.getStageProcs(i)
            # we trust that the server has given us a stage
            # that we have enough memory and processors to run ...
            # reset the idle time, we are running a stage!
            self.idle_time = 0
            self.runningMem += stageMem
            self.runningProcs += stageProcs
            # The multiprocessing library must pickle things in order to execute them.
            # I wanted the following function (runStage) to be a function of the pipelineExecutor
            # class. That way we can access self.serverURI and self.clientURI from
            # within the function. However, bound methods are not picklable (a bound method
            # is a method that has "self" as its first argument, because if I understand 
            # this correctly, that binds the function to a class instance). There is
            # a way to make a bound function picklable, but this seems cumbersome. So instead
            # runStage is now a standalone function.
            result = self.pool.apply_async(runStage, (self.serverURI, self.clientURI, i))

            self.runningChildren.append(ChildProcess(i, result, stageMem, stageProcs))
            logger.debug("Added stage %i to the running pool.", i)
            return True
        else:
            raise Exception("Got invalid cmd from server: %s" % cmd)
                


##########     ---     Start of program     ---     ##########   

if __name__ == "__main__":

    usage = "%prog [options]"
    description = "pipeline executor"

    # command line option handling    
    parser = OptionParser(usage=usage, description=description)
    
    addExecutorOptionGroup(parser)
                      
    (options,args) = parser.parse_args()

    #Check to make sure some executors have been specified. 
    noExecSpecified(options.num_exec)

    if options.scinet or options.queue == "pbs" or options.queue_type == "pbs":
        roq = q.runOnQueueingSystem(options)
        for i in range(options.num_exec):
            roq.createAndSubmitExecutorJobFile(i)
    elif options.queue == "sge" or options.queue_type == "sge":
        for i in range(options.num_exec):
            pe = pipelineExecutor(options)
            pe.submitToQueue()
    else:
        for i in range(options.num_exec):
            pe = pipelineExecutor(options)
            process = Process(target=launchExecutor, args=(pe,))
            process.start()
            process.join()<|MERGE_RESOLUTION|>--- conflicted
+++ resolved
@@ -68,17 +68,11 @@
                       type="string", default=None,
                       help="[DEPRECATED; use --queue-name instead.]  For --queue=sge, allows you to specify different queues. If not specified, default is used.")
     group.add_option("--time-to-seppuku", dest="time_to_seppuku", 
-<<<<<<< HEAD
-                      type="int", default=15,
-                      help="The number of minutes an executor is allowed to continuously sleep, i.e. wait for an available job, while active on a compute node/farm before it kills itself due to resource hogging. [Default=15 minutes]")
-    group.add_option("--scinet", dest="scinet", action="store_true", help="Set --queue-name, --queue-type, --mem, --ppn for Scinet.  Overridden by these flags.")
-=======
                       type="int", default=1,
-                      help="The number of minutes an executor is allowed to continuously sleep, i.e. wait for an available job, while active on a compute node/farm before it kills itself due to resource hogging. [Default=1 minutes]")
->>>>>>> 6adef922
+                      help="The number of minutes an executor is allowed to continuously sleep, i.e. wait for an available job, while active on a compute node/farm before it kills itself due to resource hogging. [Default=1 minute]")
     group.add_option("--time-to-accept-jobs", dest="time_to_accept_jobs", 
                       type="int", default=180,
-                      help="The number of minutes after which an executor will not accept new jobs anymore. This can be useful when running executors on a batch system where other (competing) jobs run for a limited amount of time. The executors can behave in a similar way by given them a rough end time. [Default=3 hours]")
+                      help="The number of minutes after which an executor will not accept new jobs anymore. This can be useful when running executors on a batch system where other (competing) jobs run for a limited amount of time. The executors can behave in a similar way by given them a rough end time. [Default=180 minutes]")
     parser.add_option_group(group)
 
 
