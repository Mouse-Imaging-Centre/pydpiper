#!/usr/bin/env python

import time
import sys
import os
from optparse import OptionGroup, OptionParser
from datetime import datetime
from multiprocessing import Process, Pool
import subprocess as subprocess
from shlex import split
import pydpiper.queueing as q
import logging
import socket
import signal
import threading
<<<<<<< HEAD
=======

# setup the log file for the pipeline_executor prior to importing the Pyro library
G_prog_name     = os.path.splitext(os.path.basename(__file__))[0]
G_time_now      = datetime.now().strftime("%Y-%m-%d-at-%H:%M:%S")
G_proc_id       = str(os.getpid())
G_log_file_name = G_prog_name + '-' + G_time_now + '-pid-' + G_proc_id + ".log"
os.environ["PYRO_LOGFILE"] = G_log_file_name

os.environ["PYRO_LOGLEVEL"] = os.getenv("PYRO_LOGLEVEL", "INFO")

>>>>>>> f41b545c
import Pyro4

Pyro4.config.SERVERTYPE = "multiplex"
Pyro4.config.DETAILED_TRACEBACK = os.getenv("PYRO_DETAILED_TRACEBACK", True)

WAIT_TIMEOUT = 5.0
HEARTBEAT_INTERVAL = 10.0
RESPONSE_LATENCY = 5.0
# q.SERVER_START_TIME
SHUTDOWN_TIME = WAIT_TIMEOUT + RESPONSE_LATENCY

logger = logging.getLogger(__name__)

sys.excepthook = Pyro4.util.excepthook

def addExecutorOptionGroup(parser):
    group = OptionGroup(parser, "Executor options",
                        "Options controlling how and where the code is run.")
    group.add_option("--uri-file", dest="urifile",
                      type="string", default=None,
                      help="Location for uri file if NameServer is not used. If not specified, default is current working directory.")
    group.add_option("--use-ns", dest="use_ns",
                      action="store_true",
                      help="Use the Pyro NameServer to store object locations. Currently a Pyro nameserver must be started separately for this to work.")
    group.add_option("--num-executors", dest="num_exec", 
                      type="int", default=-1, 
                      help="Maximum number of independent executors to run simultaneously. [Default = -1. Code will not run without an explicit number specified.]")
    group.add_option("--max-failed-executors", dest="max_failed_executors",
                     type="int", default=2,
                     help="Maximum number of failed executors before we stop relaunching. [Default = 2]")
    group.add_option("--time", dest="time", 
                      type="string", default=None,
                      help="Wall time to request for each executor in the format hh:mm:ss. Required only if --queue-type=pbs. Current default on PBS is 48:00:00.")
    group.add_option("--proc", dest="proc", 
                      type="int", default=1,
                      help="Number of processes per executor. If not specified, default is 1. Also sets max value for processor use per executor.")
    group.add_option("--mem", dest="mem", 
                      type="float", default=6,
                      help="Total amount of requested memory for all processes the executor runs. If not specified, default is 6G.")
    group.add_option("--ppn", dest="ppn", 
                      type="int", default=8,
                      help="Number of processes per node. Default is 8. Used when --queue-type=pbs")
    group.add_option("--queue-name", dest="queue_name", type="string", default=None,
                      help="Name of the queue, e.g., all.q (MICe) or batch (SciNet)")
    group.add_option("--queue-type", dest="queue_type", type="string", default=None,
                      help="""Queue type, i.e., "sge" or "pbs".  [Default: None]""")
    group.add_option("--queue", dest="queue", 
                      type="string", default=None,
                      help="[DEPRECATED; use --queue-type instead.]  Use specified queueing system to submit jobs. Default is None.")              
    group.add_option("--sge-queue-opts", dest="sge_queue_opts", 
                      type="string", default=None,
                      help="[DEPRECATED; use --queue-name instead.]  For --queue=sge, allows you to specify different queues. If not specified, default is used.")
    group.add_option("--time-to-seppuku", dest="time_to_seppuku", 
                      type="int", default=1,
                      help="The number of minutes an executor is allowed to continuously sleep, i.e. wait for an available job, while active on a compute node/farm before it kills itself due to resource hogging. [Default=1 minute]")
    group.add_option("--scinet", dest="scinet", action="store_true", help="Set --queue-name, --queue-type, --mem, --ppn for Scinet.  Overridden by these flags.")
    group.add_option("--time-to-accept-jobs", dest="time_to_accept_jobs", 
                      type="int", default=180,
                      help="The number of minutes after which an executor will not accept new jobs anymore. This can be useful when running executors on a batch system where other (competing) jobs run for a limited amount of time. The executors can behave in a similar way by given them a rough end time. [Default=180 minutes]")
    group.add_option("--lifetime", dest="lifetime",
                      type="int", default=None,
                      help="Maximum lifetime in seconds of the server, or infinite if None. [Default: None]")
    parser.add_option_group(group)


def noExecSpecified(numExec):
    #Exit with helpful message if no executors are specified
    if numExec < 0:
        logger.info("You need to specify some executors for this pipeline to run. Please use the --num-executors command line option. Exiting...")
        print("You need to specify some executors for this pipeline to run. Please use the --num-executors command line option. Exiting...")
        sys.exit()


def launchExecutor(executor):
    # Start executor that will run pipeline stages

    # getIpAddress is similar to socket.gethostbyname(...) 
    # but uses a hack to attempt to avoid returning localhost (127....)
    network_address = Pyro4.socketutil.getIpAddress(socket.gethostname(),
                                                    workaround127 = True, ipVersion = 4)
    daemon = Pyro4.core.Daemon(host=network_address)
    clientURI = daemon.register(executor)

    # find the URI of the server:
    if executor.ns:
        ns = Pyro4.locateNS()
        #ns.register("executor", executor, safe=True)
        serverURI = ns.lookup("pipeline")
    else:
        try:
            uf = open(executor.uri_file)
            serverURI = Pyro4.URI(uf.readline())
            uf.close()
        except:
            logger.exception("Problem opening the specified uri file:")
            raise

    p = Pyro4.Proxy(serverURI)
    # Register the executor with the pipeline
    # the following command only works if the server is alive. Currently if that's
    # not the case, the executor will die which is okay, but this should be
    # more properly handled: a more elegant check to verify the server is running
    p.registerClient(clientURI.asString())

    executor.registeredWithServer()
    executor.setClientURI(clientURI.asString())
    executor.setServerURI(serverURI.asString())
    executor.setProxyForServer(p)
    
    logger.info("Connected to %s",  serverURI)
    logger.info("Client URI is %s", clientURI)
    
    executor.connection_time_with_server = time.time()
    logger.info("Connected to the server at: %s", datetime.isoformat(datetime.now(), " "))
    
    executor.initializePool()
    
    logger.debug("Executor daemon running at: %s", daemon.locationStr)
    try:
        # run the daemon, not the executor mainLoop, in a new thread
        # so that mainLoop exceptions (e.g., if we lose contact with the server)
        # cause us to shutdown (as Python makes it tedious to re-throw to calling thread)
        t = threading.Thread(target=daemon.requestLoop)
        t.daemon = True
        t.start()
        h = threading.Thread(target=executor.heartbeat)
        h.daemon = True
        h.start()
        executor.mainLoop()
    except KeyboardInterrupt:
        logger.exception("Caught keyboard interrupt. Shutting down executor...")
        executor.generalShutdownCall()
        #daemon.shutdown()
        sys.exit(0)
    except Exception:
        logger.exception("Error during executor loop. Shutting down executor...")
        executor.generalShutdownCall()
        #daemon.shutdown()
        sys.exit(0)
    else:
        executor.completeAndExitChildren()
        logger.info("Executor shutting down.")
        daemon.shutdown()
        t.join()

def runStage(serverURI, clientURI, i):
    ## Proc needs its own proxy as it's independent of executor
    p = Pyro4.core.Proxy(serverURI)
    client = Pyro4.core.Proxy(clientURI)
    
    # Retrieve stage information, run stage and set finished or failed accordingly  
    try:
        logger.info("Running stage %i", i)
        p.setStageStarted(i, clientURI)
        try:
            # get stage information
            command_to_run  = str(p.getStageCommand(i))
            logger.info(command_to_run)
            command_logfile = p.getStageLogfile(i)
            
            # log file for the stage
            of = open(command_logfile, 'a')
            of.write("Running on: " + socket.gethostname() + " at " + datetime.isoformat(datetime.now(), " ") + "\n")
            of.write(command_to_run + "\n")
            of.flush()
            
            # check whether the stage is completed already. If not, run stage command
            if p.getStage_is_effectively_complete(i):
                of.write("All output files exist. Skipping stage.\n")
                ret = 0
            else:
                args = split(command_to_run) 
                process = subprocess.Popen(args, stdout=of, stderr=of, shell=False)
                client.addPIDtoRunningList(process.pid)
                process.communicate()
                client.removePIDfromRunningList(process.pid)
                ret = process.returncode 
            of.close()
        except:
            logger.exception("Exception whilst running stage: %i ", i)   
            client.notifyStageTerminated(i)
        else:
            logger.info("Stage %i finished, return was: %i", i, ret)
            client.notifyStageTerminated(i, ret)

        # If completed, return mem & processes back for re-use
        return (p.getStageMem(i), p.getStageProcs(i))
    except:
        logger.exception("Error communicating to server in runStage. " 
                        "Error raised to calling thread in launchExecutor. ")
        raise     
        

        """
        This class is used for the actual commands that are run by the 
        executor. A child process is defined as a process that was 
        initiated by the executor
        """
class ChildProcess():
    def __init__(self, stage, result, mem, procs):
        self.stage = stage
        self.result = result
        self.mem = mem
        self.procs = procs 

class pipelineExecutor():
    def __init__(self, options):
        # options cannot be null when used to instantiate pipelineExecutor
        self.mem = options.mem
        self.procs = options.proc
        self.ppn = options.ppn
        self.queue_type = options.queue_type or options.queue
        self.queue_name = options.queue_name or options.sge_queue_opts
        if options.queue:
            logger.warn("--queue is deprecated; use --queue-type instead")
        if options.sge_queue_opts:
            logger.warn("--sge_queue_opts is deprecated; use --queue-name instead")
        self.ns = options.use_ns
        self.uri_file = options.urifile
        if self.uri_file == None:
            self.uri_file = os.path.abspath(os.curdir + "/" + "uri")
        # the next variable is used to keep track of how long the
        # executor has been continuously idle/sleeping for. Measured
        # in seconds
        self.idle_time = 0
        self.prev_time = None
        self.current_time = None
        # the maximum number of minutes an executor can be continuously
        # idle for, before it has to kill itself.
        self.time_to_seppuku = options.time_to_seppuku
        # the time in minutes after which an executor will not accept new jobs
        self.time_to_accept_jobs = options.time_to_accept_jobs
        # stores the time of connection with the server
        self.connection_time_with_server = None
        #initialize runningMem and Procs
        self.runningMem = 0.0
        self.runningProcs = 0   
        self.runningChildren = [] # no scissors (i.e. children should not run around with sharp objects...)
        self.pool = None
        self.pyro_proxy_for_server = None
        self.clientURI = None
        self.serverURI = None
        self.current_running_job_pids = []
        self.registered_with_server = False
        # we associate an event with each executor which is set when jobs complete.
        # in the future it might also be set by the server, and we might have more
        # than one event (for reclaiming, server messages, ...)
        self.e = threading.Event()

        
    def registeredWithServer(self):
        self.registered_with_server = True
        
    def addPIDtoRunningList(self, pid):
        self.current_running_job_pids.append(pid)
    
    def removePIDfromRunningList(self, pid):
        self.current_running_job_pids.remove(pid)

    def initializePool(self):
        self.pool = Pool(processes = self.procs)
        
    def setClientURI(self, cURI):
        self.clientURI = cURI 
            
    def setServerURI(self, sURI):
        self.serverURI = sURI
            
    def setProxyForServer(self, proxy):
        self.pyro_proxy_for_server = proxy
    
    # TODO rename completeAndExitChildren,generalShutdownCall to something like
    # normalShutdown, dirtyShutdown
    def generalShutdownCall(self):
        # stop the worker processes (children) immediately without completing outstanding work
        # Initially I wanted to stop the running processes using pool.terminate() and pool.join()
        # but the keyboard interrupt handling proved tricky. Instead, the executor now keeps
        # track of the process IDs (pid) of the current running jobs. Those are targetted by
        # os.kill in order to stop the processes in the Pool
        logger.debug("Executor shutting down.  Killing running jobs:")
        for subprocID in self.current_running_job_pids:
            os.kill(subprocID, signal.SIGTERM)
        if self.registered_with_server:
            # FIXME need to set stages lost??? where can genShutdownCall be made?
            self.pyro_proxy_for_server.unregisterClient(self.clientURI)
            self.registered_with_server = False
        
    def completeAndExitChildren(self):
        # This function is called under normal circumstances (i.e., not because
        # of a keyboard interrupt). So we can close the pool of processes 
        # in the normal way (don't need to use the pids here)
        # prevent more jobs from starting, and exit
        if len(self.current_running_job_pids) > 0:
            self.pool.close()
            # wait for the worker processes (children) to exit (must be called after terminate() or close()
            self.pool.join()
        if self.registered_with_server:
            self.pyro_proxy_for_server.unregisterClient(self.clientURI)
            self.registered_with_server = False
        
    def submitToQueue(self, programName=None):
        """Submits to sge queueing system using sge_batch script""" 
        if self.queue_type == "sge":
            strprocs = str(self.procs) 
            # NOTE: sge_batch multiplies vf value by # of processors. 
            # Since options.mem = total amount of memory needed, divide by self.procs to get value 
            memPerProc = float(self.mem)/float(self.procs)
            strmem = "vf=" + str(memPerProc) + "G" 
            jobname = ""
            if not programName==None: 
                executablePath = os.path.abspath(programName)
                jobname = os.path.basename(executablePath) + "-" 
            now = datetime.now().strftime("%Y-%m-%d-at-%H-%M-%S-%f")
            ident = "pipeline-executor-" + now
            jobname += ident
            # Add options for sge_batch command
            cmd = ["sge_batch", "-J", jobname, "-m", strprocs, "-l", strmem, "-k"]
            # This is a bit ugly and we can't pass SGE_BATCH_LOGDIR to change logdir;
            # the problem is sge_batch's '-o' and SGE_BATCH_LOGDIR conflate filename and dir,
            # and we want to rename the log files to get rid of extra generated extensions,
            # otherwise we could do something like:
            #os.environ["SGE_BATCH_LOGDIR"] = os.environ.get("SGE_BATCH_LOGDIR") or os.getcwd()
            cmd += [ "-o", os.path.join(os.getcwd(), ident + "-remote.log")]
            if self.queue_name:
                cmd += ["-q", self.queue_name]
            cmd += ["pipeline_executor.py", "--proc", strprocs, "--mem", str(self.mem)]
            # TODO this is getting ugly ...
            # TODO also, what other opts aren't being passed on here?
            if self.ns:
                cmd += ["--use-ns"]
            # TODO this is/was breaking silently -
            # is something using this even in ns mode? (resolved?)
            #if self.uri_file:
            #    cmd += ["--uri-file", self.uri_file]
            cmd += ["--uri-file", self.uri_file]
            #Only one exec is launched at a time in this manner, so we assume --num-executors=1
            cmd += ["--num-executors", str(1)]  
            cmd += ["--time-to-seppuku", str(self.time_to_seppuku)]
            cmd += ["--time-to-accept-jobs", str(self.time_to_accept_jobs)]
            env = os.environ.copy()
            env['PYRO_LOGFILE'] = os.path.join(os.getcwd(), ident + ".log")
            subprocess.call(cmd, env=env)
        else:
            logger.info("Specified queueing system is: %s" % (self.queue_type))
            logger.info("Only queue_type=sge or queue_type=None currently supports pipeline launching own executors.")
            logger.info("Exiting...")
            sys.exit()

    def canRun(self, stageMem, stageProcs, runningMem, runningProcs):
        """Calculates if stage is runnable based on memory and processor availibility"""
        return stageMem <= self.mem - runningMem and stageProcs <= self.procs - runningProcs
    def is_seppuku_time(self):
        # Is it time to perform seppuku: has the
        # idle_time exceeded the allowed time to be idle?
        # time_to_seppuku is given in minutes
        # idle_time       is given in seconds
        if self.time_to_seppuku != None:
            if (self.time_to_seppuku * 60) < self.idle_time:
                return True
        return False
                        
    def is_time_to_drain(self):
        # check whether there is a limit to how long the executor
        # is allowed to accept jobs for. 
        if (self.time_to_accept_jobs != None):
            current_time = time.time()
            time_take_so_far = current_time - self.connection_time_with_server
            minutes_so_far, seconds_so_far = divmod(time_take_so_far, 60)
            if self.time_to_accept_jobs < minutes_so_far:
                return True
        return False
    
    def free_resources(self):
        # Free up resources from any completed (successful or otherwise) stages
        for child in self.runningChildren:
            if child.result.ready():
                logger.debug("Freeing up resources for stage %i.", child.stage)
                self.runningMem -= child.mem
                self.runningProcs -= child.procs
                self.runningChildren.remove(child)

    def notifyStageTerminated(self, i, returncode=None):
        #try:
            if returncode == 0:
                self.pyro_proxy_for_server.setStageFinished(i, self.clientURI)
            else:
                # a None returncode is also considered a failure
                self.pyro_proxy_for_server.setStageFailed(i, self.clientURI)
        #except Pyro4.errors.CommunicationError:
            # the server may have shutdown or otherwise become unavailable
            # (currently this is expected when a long-running job completes;
            # we should add a more elegant check for this state of affairs),
            # but the executor may have running jobs that shouldn't be killed
            # TODO add similar error handling around certain other Pyro calls)
        #    logger.info("Error communing with server; couldn't notify it of stage %d's termination", i)
            self.e.set()  # some work finished and server notified, so wake up

    def idle(self):
        return self.runningMem == 0 and self.runningProcs == 0 and self.prev_time

    def heartbeat(self):
        while True:
            self.pyro_proxy_for_server.updateClientTimestamp(self.clientURI)
            time.sleep(HEARTBEAT_INTERVAL)

    # use an event set/timeout system to run the executor mainLoop -
    # we might want to pass some extra information in addition to waking the system
    def mainLoop(self):
        while self.mainFn():
            self.e.wait(WAIT_TIMEOUT)
            self.e.clear()
        logger.debug("Main loop finished")

    def mainFn(self):
        """Try to get a job from the server (if appropriate) and update
        internal state accordingly.  Return True if it should be called
        again (i.e., there is more to do before shutting down),
        otherwise False."""

        self.prev_time = self.current_time
        self.current_time = time.time()

        # a bit coarse but we can't call `free_resources` directly in a function
        # such as notifyStageTerminated which is called from _within_ `runStage`
        # since resources won't be freed soon enough, causing a false resource starvation.
        # note we don't do resource accounting after leaving mainLoop, though that
        # doesn't matter too much as there will never be new jobs
        # (unless, in the future, we allow clients to connect to switch allegiances
        # to other servers)
        self.free_resources()

        if self.idle():
            self.idle_time += self.current_time - self.prev_time
            logger.debug("Current idle time: %d, and total seconds allowed: %d", self.idle_time, self.time_to_seppuku * 60)

        if self.is_seppuku_time():
            logger.warn("Exceeded allowed idle time... Seppuku!")
            return False

        # It is possible that the executor does not accept any new jobs
        # anymore. If that is the case, we can leave this main loop
        # and just wait until current running jobs (children) have finished
        if self.is_time_to_drain():
            logger.info("Time expired for accepting new jobs...leaving main loop.")
            return False

        # TODO we get only one stage per loop iteration, so we have to wait for
        # another event/timeout to get another.  In general we might want 
        # getCommand to order multiple stages to be run on the same server
        # (just setting the event immediately would be somewhat hackish)
        cmd, i = self.pyro_proxy_for_server.getCommand(clientURIstr = self.clientURI,
                                                       clientMemFree = self.mem - self.runningMem,
                                                       clientProcsFree = self.procs - self.runningProcs)
        if cmd == "shutdown_normally":
            return False
        elif cmd == "wait":
            return True
        elif cmd == "run_stage":
            stageMem, stageProcs = self.pyro_proxy_for_server.getStageMem(i), self.pyro_proxy_for_server.getStageProcs(i)
            # we trust that the server has given us a stage
            # that we have enough memory and processors to run ...
            # reset the idle time, we are running a stage!
            self.idle_time = 0
            self.runningMem += stageMem
            self.runningProcs += stageProcs
            # The multiprocessing library must pickle things in order to execute them.
            # I wanted the following function (runStage) to be a function of the pipelineExecutor
            # class. That way we can access self.serverURI and self.clientURI from
            # within the function. However, bound methods are not picklable (a bound method
            # is a method that has "self" as its first argument, because if I understand 
            # this correctly, that binds the function to a class instance). There is
            # a way to make a bound function picklable, but this seems cumbersome. So instead
            # runStage is now a standalone function.
            result = self.pool.apply_async(runStage, (self.serverURI, self.clientURI, i))

            self.runningChildren.append(ChildProcess(i, result, stageMem, stageProcs))
            logger.debug("Added stage %i to the running pool.", i)
            return True
        else:
            raise Exception("Got invalid cmd from server: %s" % cmd)
                


##########     ---     Start of program     ---     ##########   

if __name__ == "__main__":

    usage = "%prog [options]"
    description = "pipeline executor"

    # command line option handling    
    parser = OptionParser(usage=usage, description=description)
    
    addExecutorOptionGroup(parser)
                      
    (options,args) = parser.parse_args()

    #Check to make sure some executors have been specified. 
    noExecSpecified(options.num_exec)

    if options.scinet or options.queue == "pbs" or options.queue_type == "pbs":
        roq = q.runOnQueueingSystem(options)
        for i in range(options.num_exec):
            roq.createAndSubmitExecutorJobFile(i)
    elif options.queue == "sge" or options.queue_type == "sge":
        for i in range(options.num_exec):
            pe = pipelineExecutor(options)
            pe.submitToQueue()
    else:
        for i in range(options.num_exec):
            pe = pipelineExecutor(options)
            process = Process(target=launchExecutor, args=(pe,))
            process.start()
            process.join()<|MERGE_RESOLUTION|>--- conflicted
+++ resolved
@@ -13,19 +13,6 @@
 import socket
 import signal
 import threading
-<<<<<<< HEAD
-=======
-
-# setup the log file for the pipeline_executor prior to importing the Pyro library
-G_prog_name     = os.path.splitext(os.path.basename(__file__))[0]
-G_time_now      = datetime.now().strftime("%Y-%m-%d-at-%H:%M:%S")
-G_proc_id       = str(os.getpid())
-G_log_file_name = G_prog_name + '-' + G_time_now + '-pid-' + G_proc_id + ".log"
-os.environ["PYRO_LOGFILE"] = G_log_file_name
-
-os.environ["PYRO_LOGLEVEL"] = os.getenv("PYRO_LOGLEVEL", "INFO")
-
->>>>>>> f41b545c
 import Pyro4
 
 Pyro4.config.SERVERTYPE = "multiplex"
