'''
This file will contain argument option groups that can be used 
by PydPiper applications. Some option groups might be mandatory/highly
recommended to add to your application: e.g. the arguments that deal
with the execution of your application.
'''
from configargparse import ArgParser, Namespace
from atom.api import Atom, Enum, Instance, Str

from pkg_resources import get_distribution
import copy
import os
import time

from pydpiper.core.util import raise_

# TODO: should the pipeline-specific argument handling be located here
# or in that pipeline's module?  Makes more sense (general stuff
# can still go here)

class PydParser(ArgParser):
    # Some sneakiness... override the format_epilog method
    # to return the epilog verbatim.
    # That way in the help message you can include an example
    # of what an lsq6/nlin protocol should look like, and this
    # won't be mangled when the parser calls `format_epilog`
    # when writing its help.
    def format_epilog(self, formatter):
        if not self.epilog:
            self.epilog = ""
        return self.epilog

# TODO delete/move to util?
#def id(*args, **kwargs):
#    return args, kwargs

def nullable_int(string):
    if string == "None":
        return None
    else:
        return int(string)

#Annotated = namedtuple('Annotated', ['it', 'prefix', 'namespace'])
class Annotated(Atom):
    it        = Instance(object, factory=lambda : raise_(ValueError("must provide a parser")))
    prefix    = Str("")
    namespace = Str("", factory=lambda : raise_(ValueError("must provide a namespace")))
    proc      = Instance(object, factory=lambda : None) #lambda y: y)

class Parser: pass

class BaseParser(Parser):
    def __init__(self, argparser): # Some(
        self.argparser = argparser

class CompoundParser(Parser):
    def __init__(self, annotated_parsers):
        self.parsers  = annotated_parsers

#combine_parsers = CompoundParsers

#Parser = BaseParser ArgParser | CompoundParser([Annotated Parser]) - rose tree with elts at leaves instead of nodes?
# for more flexibility, you could also add an extra parser at the node, but that doesn't seem to be needed
# (you can always add an extra leaf at that node) (~isomorphic?)

# TODO: What about the situation when you want cross-cutting?  That is, instead of the usual situation
# (everything grows like a tree with more and more prefixes), you have components at very far-apart
# locations in the tree which you wish to control via a single set of options?  For instance,
# what if you have two twolevel models within a pipeline and want to set the second-level LSQ12 on both
# via --second-level-lsq12-max-pairs?  Within one twolevel pipeline, you can do this easily.
# I guess you could add a lsq12 parser in the code calling the two pipelines and use it as a default,
# but this wouldn't happen automagically.

def parse(parser, args):
    default_config_file = os.getenv("PYDPIPER_CONFIG_FILE") #TODO: accepting a comma-separated list might allow more flexibility
    config_files = [default_config_file] if default_config_file else []

    # First, build a parser that's aware of all options
    # (will be used for help/version/error messages).
    # This must be tried _before_ the partial parsing attempts
    # in order to get correct help/version messages.

    main_parser = ArgParser(default_config_files=config_files)

    # TODO: abstract out the recursive travels in go_1 and go_2 into a `walk` function
    def go_1(p, current_prefix):
        if isinstance(p, BaseParser):
            for a in p.argparser._actions:
                new_a = copy.copy(a)
                ss = copy.deepcopy(new_a.option_strings)
                for ix, s in enumerate(new_a.option_strings):
                    if s.startswith("--"):
                        ss[ix] = "-" + current_prefix + "-" + s[2:]
                    else:
                        raise NotImplementedError
                new_a.option_strings = ss
                main_parser._add_action(new_a)
        elif isinstance(p, CompoundParser):
            for q in p.parsers:
                go_1(q.it, current_prefix + "-" + q.prefix)
        else:
            raise TypeError("parser %s wasn't a %s (%s or %s) but a %s" % (p, Parser, BaseParser, CompoundParser, p.__class__))

    go_1(parser, "")

    # Use this parser to exit with a helpful message if parse fails or --help/--version specified:
    main_parser.parse_args(args)

    # Now, use parse_known_args for each parser in the tree of parsers to fill the appropriate namespace object ...
    def go_2(p, current_prefix, current_ns):
        if isinstance(p, BaseParser):
            new_p = ArgParser(default_config_files=config_files)
            for ix, a in enumerate(p.argparser._actions):
                new_a = copy.copy(a)
                ss = copy.deepcopy(new_a.option_strings)
                for ix, s in enumerate(new_a.option_strings):
                    if s.startswith("--"):
                        ss[ix] = "-" + current_prefix + "-" + s[2:]
                    else:
                        raise NotImplementedError
                    new_a.option_strings = ss
                new_p._add_action(new_a)
            used_args, _rest = new_p.parse_known_args(args, namespace=current_ns)  # TODO: could continue parsing from `_rest` instead of original `args`
        elif isinstance(p, CompoundParser):
            for q in p.parsers:
                ns = Namespace()
                if q.namespace in current_ns.__dict__:
                    raise ValueError("Namespace field '%s' already in use" % q.namespace)
                else:
                    current_ns.__dict__[q.namespace] = q.proc(**vars(ns)) if q.proc else ns # gross but how to write n-ary identity fn that behaves sensibly on single arg??
                go_2(q.it, current_prefix=current_prefix + "-" + q.prefix, current_ns=ns) # TODO current_ns or current_namespace or ns or namespace?
        else:
            raise TypeError("parser %s wasn't a %s (%s or %s) but a %s" % (p, Parser, BaseParser, CompoundParser, p.__class__))

    main_ns = Namespace()
    go_2(parser, current_prefix="", current_ns=main_ns)
    return(main_ns)

def with_parser(p):
    return lambda args: parse(p, args)

def addApplicationArgumentGroup(parser):
    """
    The arguments that all applications share:
    --pipeline-name
    --restart
    --no-restart
    --output-dir
    --create-graph
    --execute
    --no-execute
    --version
    --verbose
    --no-verbose
    files (left over arguments (0 or more is allowed)
    """
    group = parser.add_argument_group("General application options", "General options for all pydpiper applications.")
    group.add_argument("--restart", dest="restart", 
                       action="store_false", default=True,
                       help="Restart pipeline using backup files. [default = %(default)s]")
    group.add_argument("--pipeline-name", dest="pipeline_name", type=str,
                       default=time.strftime("pipeline-%d-%m-%Y-at-%H-%m-%S"),
                       help="Name of pipeline and prefix for models.")

    group.add_argument("--no-restart", dest="restart", 
                        action="store_false", help="Opposite of --restart")
    # TODO instead of prefixing all subdirectories (logs, backups, processed, ...)
    # with the pipeline name/date, we could create one identifying directory
    # and put these other directories inside
    group.add_argument("--output-dir", dest="output_directory",
                       type=str, default='',
                       help="Directory where output data and backups will be saved.")
    group.add_argument("--create-graph", dest="create_graph",
                       action="store_true", default=False,
                       help="Create a .dot file with graphical representation of pipeline relationships [default = %(default)s]")
    parser.set_defaults(execute=True)
    parser.set_defaults(verbose=False)
    group.add_argument("--execute", dest="execute",
                       action="store_true",
                       help="Actually execute the planned commands [default = %(default)s]")
    group.add_argument("--no-execute", dest="execute",
                       action="store_false",
                       help="Opposite of --execute")
    group.add_argument("--version", action="version",
                       version="%(prog)s ("+get_distribution("pydpiper").version+")", # pylint: disable=E1101
                   ) #    help="Print the version number and exit.")
    group.add_argument("--verbose", dest="verbose",
                       action="store_true",
                       help="Be verbose in what is printed to the screen [default = %(default)s]")
    group.add_argument("--no-verbose", dest="verbose",
                       action="store_false",
                       help="Opposite of --verbose [default]")
    group.add_argument("files", type=str, nargs='*', metavar='file',
                        help='Files to process')



def addExecutorArgumentGroup(parser, prefix=None):
    group = parser.add_argument_group("Executor options",
                        "Options controlling how and where the code is run.")
    group.add_argument("--uri-file", dest="urifile",
                       type=str, default=None,
                       help="Location for uri file if NameServer is not used. If not specified, default is current working directory.")
    group.add_argument("--use-ns", dest="use_ns",
                       action="store_true",
                       help="Use the Pyro NameServer to store object locations. Currently a Pyro nameserver must be started separately for this to work.")
    group.add_argument("--latency-tolerance", dest="latency_tolerance",
                       type=float, default=15.0,
                       help="Allowed grace period by which an executor may miss a heartbeat tick before being considered failed [Default = %(default)s.")
    group.add_argument("--num-executors", dest="num_exec", 
                       type=int, default=-1, 
                       help="Number of independent executors to launch. [Default = %(default)s. Code will not run without an explicit number specified.]")
    group.add_argument("--max-failed-executors", dest="max_failed_executors",
                      type=int, default=2,
                      help="Maximum number of failed executors before we stop relaunching. [Default = %(default)s]")
    # TODO: add corresponding --monitor-heartbeats
    group.add_argument("--no-monitor-heartbeats", dest="monitor_heartbeats",
                      action="store_false",
                      help="Don't assume executors have died if they don't check in with the server (NOTE: this can hang your pipeline if an executor crashes).")
    group.add_argument("--time", dest="time", 
                       type=str, default=None,
                       help="Wall time to request for each server/executor in the format hh:mm:ss. Required only if --queue-type=pbs. Current default on PBS is 48:00:00.")
    group.add_argument("--proc", dest="proc", 
                       type=int, default=1,
                       help="Number of processes per executor. Also sets max value for processor use per executor. [Default = %(default)s]")
    group.add_argument("--mem", dest="mem", 
                       type=float, default=6,
                       help="Total amount of requested memory (in GB) for all processes the executor runs. [Default = %(default)s].")
    group.add_argument("--pe", dest="pe",
                       type=str, default=None,
                       help="Name of the SGE pe, if any. [Default = %(default)s]")
    group.add_argument("--greedy", dest="greedy",
                       action="store_true",
                       help="Request the full amount of RAM specified by --mem rather than the (lesser) amount needed by runnable jobs.  Always use this if your executor is assigned a full node.")
    group.add_argument("--ppn", dest="ppn", 
                       type=int, default=8,
                       help="Number of processes per node. Used when --queue-type=pbs. [Default = %(default)s].")
    group.add_argument("--queue-name", dest="queue_name", type=str, default=None,
                       help="Name of the queue, e.g., all.q (MICe) or batch (SciNet)")
    group.add_argument("--queue-type", dest="queue_type", type=str, default=None,
                       help="""Queue type to submit jobs, i.e., "sge" or "pbs".  [Default = %(default)s]""")
    group.add_argument("--queue-opts", dest="queue_opts",
                       type=str, default="",
                       help="A string of extra arguments/flags to pass to qsub. [Default = %(default)s]")
    group.add_argument("--executor-start-delay", dest="executor_start_delay", type=int, default=180,
                       help="Seconds before starting remote executors when running the server on the grid")
    group.add_argument("--time-to-seppuku", dest="time_to_seppuku", 
                       type=int, default=1,
                       help="The number of minutes an executor is allowed to continuously sleep, i.e. wait for an available job, while active on a compute node/farm before it kills itself due to resource hogging. [Default = %(default)s]")
    group.add_argument("--time-to-accept-jobs", dest="time_to_accept_jobs", 
                       type=int,
                       help="The number of minutes after which an executor will not accept new jobs anymore. This can be useful when running executors on a batch system where other (competing) jobs run for a limited amount of time. The executors can behave in a similar way by given them a rough end time. [Default = %(default)s]")
    group.add_argument('--local', dest="local", action='store_true', help="Don't submit anything to any specified queueing system but instead run as a server/executor")
    group.add_argument("--config-file", type=str, metavar='config_file', is_config_file=True,
                       required=False, help='Config file location')
    group.add_argument("--prologue-file", type=str, metavar='file',
                       help="Location of a shell script to inline into PBS submit script to set paths, load modules, etc.")
    group.add_argument("--min-walltime", dest="min_walltime", type=int, default = 0,
            help="Min walltime (s) allowed by the queuing system [Default = %(default)s]")
    group.add_argument("--max-walltime", dest="max_walltime", type=int, default = None,
            help="Max walltime (s) allowed for jobs on the queuing system, or infinite if None [Default = %(default)s]")
    group.add_argument("--default-job-mem", dest="default_job_mem",
                       type=float, default = 1.75,
                       help="Memory (in GB) to allocate to jobs which don't make a request. [Default=%(default)s]")

def addGeneralRegistrationArgumentGroup(parser):
    group = parser.add_argument_group("General registration options",
                                      "....")
    group.add_argument("--input-space", dest="input_space",
<<<<<<< HEAD
                       type=str, default="native", 
                       help="Option to specify space of input-files. Can be native, lsq6, lsq12. "
=======
                       choices=['native', 'lsq6', 'lsq12'], default="native", 
                       help="Option to specify space of input-files. Can be native (default), lsq6, lsq12. "
>>>>>>> 26ff01ac
                            "Native means that there is no prior formal alignent between the input files " 
                            "yet. lsq6 means that the input files have been aligned using translations "
                            "and rotations; the code will continue with a 12 parameter alignment. lsq12 " 
                            "means that the input files are fully linearly aligned. Only non linear "
<<<<<<< HEAD
                            "registrations are performed. [Default=%(default)s]")
    group.add_argument("--registration-resolution", dest="registration_resolution",
                       type=float, default=None,
                       help="Specify the resolution at which you want the registration to be run. "
                            "If not specified, the resolution of the target of your pipeline will "
                            "be used. [Default=%(default)s]")

def addLSQ6ArgumentGroup(parser):
    """
        standard options for the LSQ6 module
    """
    group = parser.add_argument_group("LSQ6-registration options", "Options for performing a 6 parameter (rigid) registration.")
    parser.set_defaults(lsq6_method="lsq6_large_rotations")
    parser.set_defaults(nuc=True)
    parser.set_defaults(inormalize=True)
    parser.set_defaults(copy_header_info=False)
    parser.set_defaults(run_lsq6=True)
    group.add_argument("--run-lsq6", dest="run_lsq6",
                       action="store_true",
                       help="Actually run the 6 parameter alignment [default = %(default)s]")
    group.add_argument("--no-run-lsq6", dest="run_lsq6",
                       action="store_false",
                       help="Opposite of --run-lsq6")
    group.add_argument("--init-model", dest="init_model",
                       type=str, default=None,
                       help="File in standard space in the initial model. The initial model "
                       "can also have a file in native space and potentially a transformation "
                       "file. See our wiki (https://wiki.mouseimaging.ca/) for detailed "
                       "information on initial models. [Default = %(default)s]")
    group.add_argument("--lsq6-target", dest="lsq6_target",
                       type=str, default=None,
                       help="File to be used as the target for the 6 parameter alignment. "
                       "[Default = %(default)s]")
    group.add_argument("--bootstrap", dest="bootstrap",
                       action="store_true", default=False,
                       help="Use the first input file to the pipeline as the target for the "
                       "6 parameter alignment. [Default = %(default)s]")
    # TODO: do we need to implement this option? This was for Kieran Short, but the procedure
    # he will be using in the future most likely will not involve this option.
    #group.add_argument("--lsq6-alternate-data-prefix", dest="lsq6_alternate_prefix",
    #                   type=str, default=None,
    #                   help="Specify a prefix for an augmented data set to use for the 6 parameter "
    #                   "alignment. Assumptions: there is a matching alternate file for each regular input "
    #                   "file, e.g. input files are: input_1.mnc input_2.mnc ... input_n.mnc. If the "
    #                   "string provided for this flag is \"aug_\", then the following files should exists: "
    #                   "aug_input_1.mnc aug_input_2.mnc ... aug_input_n.mnc. These files are assumed to be "
    #                   "in the same orientation/location as the regular input files.  They will be used for "
    #                   "for the 6 parameter alignment. The transformations will then be used to transform "
    #                   "the regular input files, with which the pipeline will continue.")
    group.add_argument("--lsq6-simple", dest="lsq6_method",
                       action="store_const", const="lsq6_simple",
                       help="Run a 6 parameter alignment assuming that the input files are roughly "
                       "aligned: same space, similar orientation. Keep in mind that if you use an "
                       "initial model with both a standard and a native space, the assumption is "
                       "that the input files are already roughly aligned to the native space. "
                       "Three iterations are run: 1st is 17 times stepsize blur, 2nd is 9 times "
                       "stepsize gradient, 3rd is 4 times stepsize blur. [Default = %(default)s]")
    group.add_argument("--lsq6-centre-estimation", dest="lsq6_method",
                       action="store_const", const="lsq6_centre_estimation",
                       help="Run a 6 parameter alignment assuming that the input files have a "
                       "similar orientation, but are scanned in different coils/spaces. [Default = %(default)s]")
    group.add_argument("--lsq6-large-rotations", dest="lsq6_method",
                       action="store_const", const="lsq6_large_rotations",
                       help="Run a 6 parameter alignment assuming that the input files have a random "
                       "orientation and are scanned in different coils/spaces. A brute force search over "
                       "the x,y,z rotation space is performed to find the best 6 parameter alignment. "
                       "[Default = %(default)s]")
    group.add_argument("--lsq6-large-rotations-tmp-dir", dest="large_rotation_tmp_dir",
                       type=str, default="/dev/shm/",
                       help="Specify the directory that rotational_minctracc.py uses for temporary files. "
                       "By default we use /dev/shm/, because this program involves a lot of I/O, and "
                       "this is probably one of the fastest way to provide this. [Default = %(default)s]")
    group.add_argument("--lsq6-large-rotations-parameters", dest="large_rotation_parameters",
                       type=str, default="10,4,10,8",
                       help="Settings for the large rotation alignment. factor=factor based on smallest file "
                       "resolution: 1) blur factor, 2) resample step size factor, 3) registration step size "
                       "factor, 4) w_translations factor  ***** if you are working with mouse brain data "
                       " the defaults do not have to be based on the file resolution; a default set of "
                       " settings works for all mouse brain. In order to use those setting, specify: "
                       "\"mousebrain\" as the argument for this option. ***** [default = %(default)s]")
    group.add_argument("--lsq6-rotational-range", dest="large_rotation_range",
                       type=int, default=50,
                       help="Settings for the rotational range in degrees when running the large rotation "
                       "alignment. [Default = %(default)s]")
    group.add_argument("--lsq6-rotational-interval", dest="large_rotation_interval",
                       type=int, default=10,
                       help="Settings for the rotational interval in degrees when running the large rotation "
                       "alignment. [Default = %(default)s]")
    group.add_argument("--nuc", dest="nuc",
                       action="store_true", 
                       help="Perform non-uniformity correction. [Default = %(default)s]")
    group.add_argument("--no-nuc", dest="nuc",
                       action="store_false", 
                       help="If specified, do not perform non-uniformity correction. Opposite of --nuc.")
    group.add_argument("--inormalize", dest="inormalize",
                       action="store_true", 
                       help="Normalize the intensities after lsq6 alignment and nuc, if done. "
                       "[Default = %(default)s] ")
    group.add_argument("--no-inormalize", dest="inormalize",
                       action="store_false", 
                       help="If specified, do not perform intensity normalization. Opposite of --inormalize.")
    group.add_argument("--copy-header-info-to-average", dest="copy_header_info",
                       action="store_true", 
                       help="Copy the MINC header information of the first input file into the "
                       "average that is created. [Default = %(default)s] ")
    group.add_argument("--no-copy-header-info-to-average", dest="copy_header_info",
                       action="store_false", 
                       help="Opposite of --copy-header-info-to-average.")
    group.add_argument("--lsq6-protocol", dest="lsq6_protocol",
                       type=str, default=None,
                       help="Specify an lsq6 protocol that overrides the default setting for stages in "
                       "the 6 parameter minctracc call. Parameters must be specified as in the following \n"
                       "example: applications_testing/test_data/minctracc_example_linear_protocol.csv \n"
                       "[Default = %(default)s].")
=======
                            "registrations are performed.")
    group.add_argument("--resolution", dest="resolution", type=float,
                        help="Resolution to run the pipeline "
                        "(or determined by initial target if unspecified)")

# TODO: where should this live?
class RegistrationConf(Atom):
    input_space = Enum('native', 'lsq6', 'lsq12')
    resolution  = Instance(float)

>>>>>>> 26ff01ac

def addStatsArgumentGroup(parser):
    group = parser.add_argument_group("Statistics options", 
                          "Options for calculating statistics.")
    default_fwhms = ['0.5','0.2','0.1']
    group.add_argument("--stats-kernels", dest="stats_kernels",
                       type=','.split, default=[0.5,0.2,0.1],
                       help="comma separated list of blurring kernels for analysis. Default is: %s" % ','.join(default_fwhms))


def addRegistrationChainArgumentGroup(parser):
    group = parser.add_argument_group("Registration chain options",
                        "Options for processing longitudinal data.")
#    addGeneralRegistrationArguments(group)
    group.add_argument("--csv-file", dest="csv_file",
                       type=str, required=True,
                       help="The spreadsheet with information about your input data. "
                            "For the registration chain you are required to have the "
                            "following columns in your csv file: \" subject_id\", "
                            "\"timepoint\", and \"filename\". Optionally you can have "
                            "a column called \"is_common\" that indicates that a scan "
                            "is to be used for the common time point registration"
                            "using a 1, and 0 otherwise.")
    group.add_argument("--common-time-point", dest="common_time_point",
                       type=int, default=None,
                       help="The time point at which the inter-subject registration will be "
                            "performed. I.e., the time point that will link the subjects together. "
                            "If you want to use the last time point from each of your input files, "
                            "(they might differ per input file) specify -1. If the common time "
                            "is not specified, the assumption is that the spreadsheet contains "
                            "the mapping using the \"is_common\" column. [Default = %(default)s]")
    group.add_argument("--common-time-point-name", dest="common_time_point_name",
                       type=str, default="common", 
                       help="Option to specify a name for the common time point. This is useful for the "
                            "creation of more readable output file names. Default is \"common\". Note "
                            "that the common time point is the one created by an iterative group-wise " 
                            "registration (inter-subject).")
<<<<<<< HEAD
    group.add_argument("--pride-of-models", dest="pride_of_models",
                       type=str, default=None,
                       help="Specify the top level directory of the \"pride\" of models. "
                       "The idea is that you might want to use different initial models for "
                       "the time points in your data. See our wiki (https://wiki.mouseimaging.ca/) "
                       "for detailed information on the pride of models. [Default = %(default)s]")
=======


core_pieces = [(addApplicationArgumentGroup, 'application'),
               (addExecutorArgumentGroup,    'execution')]

# TODO probably doesn't belong here ...
def addLSQ12ArgumentGroup():
    def f(parser):
        """option group for the command line argument parser"""
        group = parser.add_argument_group("LSQ12 registration options",
                            "Options for performing a pairwise, affine registration")
        group.add_argument("--%slsq12-max-pairs" % prefix, dest="lsq12_max_pairs",
                           type=nullable_int, default=25,
                           help="Maximum number of pairs to register together ('None' implies all pairs).  [Default = %(default)s]")
        group.add_argument("--%slsq12-likefile" % prefix, dest="lsq12_likeFile",
                           type=str, default=None,
                           help="Can optionally specify a like file for resampling at the end of pairwise "
                           "alignment. Default is None, which means that the input file will be used. [Default = %(default)s]")
        group.add_argument("--%slsq12-subject-matter" % prefix, dest="lsq12_subject_matter",
                           type=str, default=None,
                           help="Can specify the subject matter for the pipeline. This will set the parameters "
                           "for the 12 parameter alignment based on the subject matter rather than the file "
                           "resolution. Currently supported option is: \"mousebrain\". [Default = %(default)s].")
        group.add_argument("--%slsq12-protocol" % prefix, dest="lsq12_protocol",
                           type=str, default=None,
                           help="Can optionally specify a registration protocol that is different from defaults. "
                           "Parameters must be specified as in the following example: \n"
                           "applications_testing/test_data/minctracc_example_linear_protocol.csv \n"
                           "[Default = %(default)s].")
        parser.add_argument_group(group)
    return f


#mbm_p = CompoundParser([Annotated(it=lsq6_p, prefix='lsq6', namespace="lsq6"), Annotated(it=lsq12_p, namespace="lsq12", prefix="lsq12", proc=Lsq12Conf)])
#two_mbms = CompoundParser([Annotated(it=mbm_p, prefix="mbm1", namespace="mbm1"), Annotated(it=mbm_p, prefix="mbm2")])  #, namespace="mbm2")])
#four_mbms = CompoundParser([Annotated(it=two_mbms, prefix="first-two-mbms", namespace="first-two"), Annotated(it=two_mbms, prefix="next-two-mbms", namespace="next-two")])
#result = with_parser(four_mbms)(["--first-two-mbms-mbm1-lsq12-max-pairs", "10"]) #(['--lsq6-rotation-interval=30'])
>>>>>>> 26ff01ac
<|MERGE_RESOLUTION|>--- conflicted
+++ resolved
@@ -40,22 +40,28 @@
     else:
         return int(string)
 
-#Annotated = namedtuple('Annotated', ['it', 'prefix', 'namespace'])
-class Annotated(Atom):
-    it        = Instance(object, factory=lambda : raise_(ValueError("must provide a parser")))
-    prefix    = Str("")
-    namespace = Str("", factory=lambda : raise_(ValueError("must provide a namespace")))
-    proc      = Instance(object, factory=lambda : None) #lambda y: y)
-
 class Parser: pass
 
+# the leaves of the parse object (these contain the arguments you're interested in)
 class BaseParser(Parser):
     def __init__(self, argparser): # Some(
         self.argparser = argparser
 
+# the internal nodes of the parse object
 class CompoundParser(Parser):
     def __init__(self, annotated_parsers):
+        """
+        annotated_parsers is a list that can hold
+        both BaseParser-s and CompoundParser-s.
+        """
         self.parsers  = annotated_parsers
+
+#Annotated = namedtuple('Annotated', ['it', 'prefix', 'namespace'])
+class AnnotatedParser(Atom):
+    parser    = Instance(Parser, factory=lambda : raise_(ValueError("must provide a parser")))
+    prefix    = Str("")
+    namespace = Str("", factory=lambda : raise_(ValueError("must provide a namespace")))
+    cast      = Instance(object, factory=lambda : None) #lambda y: y)
 
 #combine_parsers = CompoundParsers
 
@@ -267,24 +273,24 @@
     group = parser.add_argument_group("General registration options",
                                       "....")
     group.add_argument("--input-space", dest="input_space",
-<<<<<<< HEAD
-                       type=str, default="native", 
-                       help="Option to specify space of input-files. Can be native, lsq6, lsq12. "
-=======
                        choices=['native', 'lsq6', 'lsq12'], default="native", 
                        help="Option to specify space of input-files. Can be native (default), lsq6, lsq12. "
->>>>>>> 26ff01ac
                             "Native means that there is no prior formal alignent between the input files " 
                             "yet. lsq6 means that the input files have been aligned using translations "
                             "and rotations; the code will continue with a 12 parameter alignment. lsq12 " 
                             "means that the input files are fully linearly aligned. Only non linear "
-<<<<<<< HEAD
                             "registrations are performed. [Default=%(default)s]")
-    group.add_argument("--registration-resolution", dest="registration_resolution",
+    group.add_argument("--resolution", dest="resolution",
                        type=float, default=None,
                        help="Specify the resolution at which you want the registration to be run. "
                             "If not specified, the resolution of the target of your pipeline will "
                             "be used. [Default=%(default)s]")
+
+# TODO: where should this live?
+class RegistrationConf(Atom):
+    input_space = Enum('native', 'lsq6', 'lsq12')
+    resolution  = Instance(float)
+
 
 def addLSQ6ArgumentGroup(parser):
     """
@@ -393,18 +399,11 @@
                        "the 6 parameter minctracc call. Parameters must be specified as in the following \n"
                        "example: applications_testing/test_data/minctracc_example_linear_protocol.csv \n"
                        "[Default = %(default)s].")
-=======
-                            "registrations are performed.")
-    group.add_argument("--resolution", dest="resolution", type=float,
-                        help="Resolution to run the pipeline "
-                        "(or determined by initial target if unspecified)")
 
 # TODO: where should this live?
-class RegistrationConf(Atom):
-    input_space = Enum('native', 'lsq6', 'lsq12')
-    resolution  = Instance(float)
-
->>>>>>> 26ff01ac
+class LSQ6Conf(Atom):
+    lsq6_method = Enum('lsq6_simple', 'lsq6_centre_estimation', 'lsq6_large_rotations')
+    # more to be added...
 
 def addStatsArgumentGroup(parser):
     group = parser.add_argument_group("Statistics options", 
@@ -442,38 +441,38 @@
                             "creation of more readable output file names. Default is \"common\". Note "
                             "that the common time point is the one created by an iterative group-wise " 
                             "registration (inter-subject).")
-<<<<<<< HEAD
+    #TODO: add information about the pride of models to the code in such a way that it 
+    # is reflected on GitHub
     group.add_argument("--pride-of-models", dest="pride_of_models",
                        type=str, default=None,
                        help="Specify the top level directory of the \"pride\" of models. "
                        "The idea is that you might want to use different initial models for "
-                       "the time points in your data. See our wiki (https://wiki.mouseimaging.ca/) "
-                       "for detailed information on the pride of models. [Default = %(default)s]")
-=======
+                       "the time points in your data. [Default = %(default)s]")
 
 
 core_pieces = [(addApplicationArgumentGroup, 'application'),
                (addExecutorArgumentGroup,    'execution')]
 
-# TODO probably doesn't belong here ...
+# TODO: probably doesn't belong here ... do we need to move them again to the 
+# modules where complementary code is?
 def addLSQ12ArgumentGroup():
     def f(parser):
         """option group for the command line argument parser"""
         group = parser.add_argument_group("LSQ12 registration options",
                             "Options for performing a pairwise, affine registration")
-        group.add_argument("--%slsq12-max-pairs" % prefix, dest="lsq12_max_pairs",
+        group.add_argument("--lsq12-max-pairs", dest="lsq12_max_pairs",
                            type=nullable_int, default=25,
                            help="Maximum number of pairs to register together ('None' implies all pairs).  [Default = %(default)s]")
-        group.add_argument("--%slsq12-likefile" % prefix, dest="lsq12_likeFile",
+        group.add_argument("--lsq12-likefile", dest="lsq12_likeFile",
                            type=str, default=None,
                            help="Can optionally specify a like file for resampling at the end of pairwise "
                            "alignment. Default is None, which means that the input file will be used. [Default = %(default)s]")
-        group.add_argument("--%slsq12-subject-matter" % prefix, dest="lsq12_subject_matter",
+        group.add_argument("--lsq12-subject-matter", dest="lsq12_subject_matter",
                            type=str, default=None,
                            help="Can specify the subject matter for the pipeline. This will set the parameters "
                            "for the 12 parameter alignment based on the subject matter rather than the file "
                            "resolution. Currently supported option is: \"mousebrain\". [Default = %(default)s].")
-        group.add_argument("--%slsq12-protocol" % prefix, dest="lsq12_protocol",
+        group.add_argument("--lsq12-protocol", dest="lsq12_protocol",
                            type=str, default=None,
                            help="Can optionally specify a registration protocol that is different from defaults. "
                            "Parameters must be specified as in the following example: \n"
@@ -487,4 +486,3 @@
 #two_mbms = CompoundParser([Annotated(it=mbm_p, prefix="mbm1", namespace="mbm1"), Annotated(it=mbm_p, prefix="mbm2")])  #, namespace="mbm2")])
 #four_mbms = CompoundParser([Annotated(it=two_mbms, prefix="first-two-mbms", namespace="first-two"), Annotated(it=two_mbms, prefix="next-two-mbms", namespace="next-two")])
 #result = with_parser(four_mbms)(["--first-two-mbms-mbm1-lsq12-max-pairs", "10"]) #(['--lsq6-rotation-interval=30'])
->>>>>>> 26ff01ac
