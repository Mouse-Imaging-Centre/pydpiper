--- conflicted
+++ resolved
@@ -496,11 +496,8 @@
                 none is provided. """
 # TODO all this does is call multilevel_pairwise_minctracc and then return an average; fold into that procedure?
 # TODO eliminate/provide default val for resolutions, move resolutions into conf, finish conf ...
-<<<<<<< HEAD
-def lsq12_pairwise(imgs, conf, lsq12_dir, like=None):
-=======
+
 def lsq12_pairwise(imgs, conf, lsq12_dir, like=None): #lsq12_dir = pipeline_dir_names.lsq12, like=None):
->>>>>>> 9ccb3ee0
     output_dir = os.path.join(lsq12_dir, 'lsq12')
     #conf.transform_type='-lsq12' # hack ... copy? or set external to lsq12 call ? might be better
     p = Stages()
