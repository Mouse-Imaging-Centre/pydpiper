import copy
import os.path
import shlex
import subprocess
import re
import sys

import typing
from typing import NamedTuple, Sequence, Tuple, TypeVar

from pydpiper.minc.files            import MincAtom, XfmAtom
from pydpiper.minc.containers       import XfmHandler
from pydpiper.core.stages     import CmdStage, cmd_stage, Result, Stages
from pydpiper.core.util       import flatten
from pydpiper.core.conversion import InputFile, OutputFile

from pyminc.volumes.factory   import volumeFromFile  # type: ignore

# TODO canonicalize all names of form 'source', 'src', 'src_img', 'dest', 'target', ... in program

# TODO should these atoms/modules be remade as distinct classes with public outf and stage fields (only)?
# TODO output_dir (work_dir?) isn't used but could be useful; assert not(subdir and output_dir)?
def mincblur(img      : MincAtom,
             fwhm     : MincAtom,
             gradient : bool = False,
             subdir   : str = 'tmp') -> Result[MincAtom]:
    """
    >>> img = MincAtom(name='/images/img_1.mnc', pipeline_sub_dir='/scratch/some_pipeline_processed/')
    >>> img_blur = mincblur(img=img, fwhm='0.056')
    >>> img_blur.output.path
    '/scratch/some_pipeline_processed/img_1/tmp/img_1_fwhm0.056_blur.mnc'
    >>> [i.render() for i in img_blur.stages]
    ['mincblur -clobber -no_apodize -fwhm 0.056 /images/img_1.mnc /scratch/some_pipeline_processed/img_1/tmp/img_1_fwhm0.056.mnc']
    """
    suffix = "_dxyz" if gradient else "_blur"
    outf  = img.newname_with_suffix("_fwhm%s" % fwhm + suffix, subdir=subdir)
    stage = CmdStage(
              inputs = [img], outputs = [outf],
              #this used to a function render_fn : conf, inf, outf -> string
              # drop last 9 chars from output filename since mincblur
              # automatically adds "_blur.mnc/_dxyz.mnc" and Python
              # won't lift this length calculation automatically ...
              cmd = shlex.split('mincblur -clobber -no_apodize -fwhm %s %s %s' % (fwhm, img.path, outf.path[:-9]))
                  + (['-gradient'] if gradient else []))
    return Result(stages=Stages([stage]), output=outf)

def mincresample_simple(img             : MincAtom,
                        xfm             : XfmAtom,
                        like            : MincAtom,
                        extra_flags     : Sequence[str] = [],
                        new_name_wo_ext : str = None,
                        subdir          : str = None) -> Result[MincAtom]:
    """
    Resample an image, ignoring mask/labels
    ...
    new_name_wo_ext -- string indicating a user specified file name (without extension)
    """
    
    if not subdir:
        subdir = 'resampled'
        
    if not new_name_wo_ext:
        outf = img.newname_with_fn(lambda _old: xfm.filename_wo_ext + '-resampled', subdir=subdir)
    else:
        # we have the output filename without extension. This should replace the entire
        # current "base" of the filename. 
        outf = img.newname_with_fn(lambda _old: new_name_wo_ext, subdir=subdir)
    
    stage = CmdStage(
              inputs = [xfm, like, img], 
              outputs = [outf],
              cmd = ['mincresample', '-clobber', '-2',
                     '-transform %s' % xfm.path,
                     '-like %s' % like.path,
                     img.path, outf.path] + extra_flags)
    return Result(stages=Stages([stage]), output=outf)

# TODO mincresample_simple could easily be replaced by a recursive call to mincresample
def mincresample(img  : MincAtom,
                 xfm  : XfmAtom,
                 like : MincAtom,
                 extra_flags     : Sequence[str] = [],
                 new_name_wo_ext : str = None,
                 subdir          : str = None) -> Result[MincAtom]:
    """
    ...
    new_name_wo_ext -- string indicating a user specified file name (without extension)
    subdir          -- string indicating which subdirectory to output the file in:
    
    >>> img  = MincAtom('/tmp/img_1.mnc')
    >>> like = MincAtom('/tmp/img_2.mnc')
    >>> xfm  = XfmAtom('/tmp/trans.xfm')
    >>> stages, resampled = mincresample(img=img, xfm=xfm, like=like, extra_flags=[])
    >>> [x.render() for x in stages]
    ['mincresample -clobber -2 -transform /tmp/trans.xfm -like /tmp/img_2.mnc /tmp/img_1.mnc /micehome/bdarwin/git/pydpiper/img_1/resampled/trans-resampled.mnc']
    """
    
    s = Stages()
    
    # when resampling a mask, make sure we use nearest neighbor resampling:
    # and watch out... make sure the copy is a true copy to avoid the original
    # extra_flags list being modified when mask_extra_flags is modified.
    mask_extra_flags = copy.copy(extra_flags)
    if '-sinc' in mask_extra_flags:
        mask_extra_flags.remove('-sinc')
    mask_extra_flags.append('-nearest_neighbour')
    new_mask   = s.defer(mincresample_simple(img.mask, xfm, like, mask_extra_flags, 
                                             new_name_wo_ext, subdir)) if img.mask is not None else None
    # and with labels we have to ensure that the values are not scaled 
    labels_extra_flags = copy.copy(mask_extra_flags)
    labels_extra_flags.append('-keep_real_range')
    new_labels = s.defer(mincresample_simple(img.labels, xfm, like, labels_extra_flags, 
                                             new_name_wo_ext, subdir)) if img.labels is not None else None
    new_img    = s.defer(mincresample_simple(img, xfm, like, extra_flags, 
                                             new_name_wo_ext, subdir))
    
    # Note that new_img can't be used for anything until the mask/label files are also resampled.
    # This shouldn't create a problem with stage dependencies as long as masks/labels appear in inputs/outputs of CmdStages.
    # (If this isn't automatic, a relevant helper function would be trivial.)
    new_img.mask   = new_mask
    new_img.labels = new_labels
    return Result(stages=s, output=new_img)

def xfmconcat(xfms : Sequence[XfmAtom],
              name : str = None) -> Result[XfmAtom]:
    """
    >>> stages, xfm = xfmconcat([MincAtom('/tmp/%s' % i, pipeline_sub_dir='/scratch') for i in ['t1.xfm', 't2.xfm']])
    >>> [s.render() for s in stages]
    ['xfmconcat /tmp/t1.xfm /tmp/t2.xfm /scratch/t1/concat_of_t1_and_t2.xfm']
    """
    if len(xfms) == 0:
        raise ValueError("`xfmconcat` arg `xfms` was empty (can't concat zero files)")
    elif len(xfms) == 1:
        return Result(stages=Stages(), output=xfms[0])
    else:
        if name:
            outf = xfms[0].newname_with_fn(lambda _: name)
        else:
            outf = xfms[0].newname_with_fn(
                lambda _orig: "concat_of_%s" % "_and_".join([x.filename_wo_ext for x in xfms])) #could do names[1:] if dirname contains names[0]?
        stage = CmdStage(
            inputs = xfms, outputs = [outf],
            cmd = shlex.split('xfmconcat %s %s' % (' '.join([x.path for x in xfms]), outf.path)))
        return Result(stages=Stages([stage]), output=outf)


#
#
# TODO: do we need this function at all??
#       the concept seems odd. It's a concat and a resample?
#
#
def concat(ts          : Sequence[XfmHandler],
           name        : str = None,
           extra_flags : Sequence[str] = []) -> Result[XfmHandler]: # TODO remove extra flags OR make ['-sinc'] default
    """
    xfmconcat lifted to work on XfmHandlers instead of MincAtoms
    """
    s = Stages()
    t = s.defer(xfmconcat([t.xfm for t in ts], name=name))
    res = s.defer(mincresample(img=ts[0].source,
                            xfm=t,
                            like=ts[-1].target,
                            extra_flags=["-sinc"])) #TODO move extra flags to mincresample?
    return Result(stages=s,
                  output=XfmHandler(source=ts[0].source,
                                    target=ts[-1].target,
                                    xfm=t,
                                    resampled=res))

<<<<<<< HEAD
def nu_estimate(src : MincAtom) -> Result[MincAtom]:
=======
def nu_estimate(src, resolution, mask=None, subject_matter=None):
    """
    src            -- MincAtom
    resolution     -- resolution at which the registration is performed
    mask           -- MincAtom - optional mask for nu_estimate
    subject_matter -- can be either "mousebrain" or "human". If "mousebrain", the 
                      distance parameter will be set to 8, if "human" it will be 200 
    """
>>>>>>> e086a12a
    out = src.newname_with_suffix("_nu_estimate", ext=".imp")

    # TODO finish dealing with masking as per lines 436-448 of the old LSQ6.py.  (note: the 'singlemask' option there is never used)
    # (currently we don't allow for a single mask or using the initial model's mask if the inputs don't have them)
    
    # there are at least one parameter that should vary with the resolution of the input 
    # files, and that is: -distance 
    # The defaults for human brains are: 200
    # for mouse brains we use          :   8
    distance_value = 150 * resolution
    if subject_matter:
        if subject_matter == "mousebrain":
            distance_value = 8
        elif subject_matter == "human":
            distance_value = 200
        else:
            raise ValueError("The value for subject_matter in nu_estimate should be either \'human\' or \'mousebrain\'. It is: %s." % subject_matter) 
    
    mask_for_nu_est = src.mask.path if src.mask else None
    if mask:
        mask_for_nu_est = mask.path
    
    cmd = CmdStage(inputs = [src], outputs = [out],
                   cmd = shlex.split("nu_estimate -clobber -iterations 100 -stop 0.001 -fwhm 0.15 -shrink 4 -lambda 5.0e-02")
                       + ["-distance", str(distance_value)] + (['-mask', mask_for_nu_est] if mask_for_nu_est else []) + [src.path, out.path])
    return Result(stages=Stages([cmd]), output=out)

def nu_evaluate(img : MincAtom,
                field : FileAtom) -> Result[MincAtom]:
    out = img.newname_with_suffix("_nuc")
    cmd = CmdStage(inputs = [img, field], outputs = [out],
                   cmd = ['nu_evaluate', '-clobber', '-mapping', field.path, img.path, out.path])
    return Result(stages=Stages([cmd]), output=out)

<<<<<<< HEAD
def nu_correct(src : MincAtom) -> Result[MincAtom]:
=======
def nu_correct(src, resolution, mask=None, subject_matter=None): # mnc -> result(..., mnc)
>>>>>>> e086a12a
    s = Stages()
    return Result(stages=s, output=s.defer(nu_evaluate(src, s.defer(nu_estimate(src, resolution, 
                                                                                mask=mask, 
                                                                                subject_matter=subject_matter)))))

INormalizeConf = NamedTuple('INormalizeConf',
                            [('const',  int),
                             ('method', str)]) # TODO: should be enum

default_inormalize_conf = INormalizeConf(const=1000, method='ratioOfMedians')
# NB the inormalize default is actually '-medianOfRatios'
# FIXME how do we want to deal with situations where our defaults differ from the tools' defaults,
# and in the latter case should we output the actual settings if the user doesn't explicitly set them?
# should we put defaults into the classes or populate with None (which will often raise an error if disallowed)
# and create default objects?

<<<<<<< HEAD
def inormalize(src  : MincAtom,
               conf : INormalizeConf) -> Result[MincAtom]:
=======
def inormalize(src, conf, mask=None): # mnc, INormalizeConf -> result(..., mnc)
    """
    src  -- MincAtom
    conf -- INormalizeConf
    mask -- MincAtom
    
    If a mask is specified through the "mask" parameter, it will have
    precedence over the mask that might be associated with the 
    src file.
    """
>>>>>>> e086a12a
    out = src.newname_with_suffix('_inorm')
    
    mask_for_inormalize = mask
    if not mask:
        # by default the mask in a MincAtom is None, so
        # we can safely assign it
        mask_for_inormalize = src.mask
        
    cmd = CmdStage(inputs = [src], outputs = [out],
                   cmd = shlex.split('inormalize -clobber -const %s -%s' % (conf.const, conf.method))
                       + (['-mask', mask_for_inormalize.path] if mask_for_inormalize else [])
                       + [src.path, out.path])
    return Result(stages=Stages([cmd]), output=out)


# TODO: a lot of these things were Instance((int,float)) so that
# formatting would be preserved, e.g., a value of 10 wouldn't be printed as
# 10.0 ... now, though, defining an IntFloat alias has no effect since
# no dynamic tests are done.  Would such an alias be useful documentation?
# Unclear ...
RotationalMinctraccConf = NamedTuple('RotationalMinctraccConf',
  [("blur_factor", float),
   ("resample_step_factor", float),
   ("registration_step_factor", float),
   ("w_translations_factor", float),
   ("rotational_range", float),
   ("rotational_interval", float),
   ("temp_dir", str)])

default_rotational_minctracc_conf = RotationalMinctraccConf(
  blur_factor=10,
  resample_step_factor=4,
  registration_step_factor=10,
  w_translations_factor=8,
  rotational_range=50,
  rotational_interval=10,
  temp_dir="/dev/shm")

def get_rotational_minctracc_conf(resolution, rotation_params=None, rotation_range=None,
                                  rotation_interval=None, rotation_tmp_dir=None,
                                  subject_matter=None):
    """
    The parameters for rotational minctracc are set based on the resolution of the input files.
    If not explicitly specified, most parameters are muliples of that resolution.
    
    resolution - int/float indicating the resolution of the input files
    rotation_params - a list with 4 integer elements indicating multiples of the resolution: 
                     [blur factor,
                     resample factor,
                     registration factor,
                     w_translation factor]
     
    """

#FIXME consistently require that masks are explicitely added to inputs array (or not?)
def rotational_minctracc(source : MincAtom,
                         targe  : MincAtom,
                         conf   : RotationalMinctraccConf,
                         resolution      : float,
                         mask            : MincAtom = None,
                         resample_source : bool = False):
    """
    source     -- MincAtom (does not have to be blurred)
    target     -- MincAtom (does not have to be blurred)
    conf       -- RotationalMinctraccConf
    resolution -- (float) resolution at which the registration happens, used
                  to determine all parameters for rotation_minctracc 
    mask       -- MincAtom (optional argument to specify a mask)
    
    This function runs a rotational_minctracc.py call on its two input 
    files.  That program performs a 6 parameter (rigid) registration
    by doing a brute force search in the x,y,z rotation space.  Normally
    the input files have unknown orientation.
    
    simplex -- this simplex will be set based on the resolution provided.
               for the mouse brain we want it to be 1mm. We have mouse brain
               files at either 0.056mm or 0.04mm resultion. For now we will
               determine the value for the simplex by multiplying the 
               resultion by 20.
        
    There are a number of parameters that have to be set and this 
    will be done using factors that depend on the resolution of the
    input files. Here is the list:
        
    argument to be set   --  default (factor)  -- (for 56 micron, translates to)
            blur                    10                    (560 micron) 
        resample stepsize            4                    (224 micron)
      registration stepsize         10                    (560 micron)
        w_translations               8                    (448 micron)
         
    Specifying -1 for the blur argument will result in retrieving an unblurred file.
    The two other parameters that can be set are (in degrees) have defaults:
        
        rotational range          50
        rotational interval       10
        
    Whether or not a mask will be used is based on the presence of a mask 
    in the target file (target.mask).  Alternatively, a mask can be specified using the
    mask argument.
    """
    
    s = Stages()

    # convert the factors into units appropriate for rotational_minctracc (i.e., mm)
    blur_stepsize          = resolution * conf.blur_factor
    resample_stepsize      = resolution * conf.resample_step_factor   
    registration_stepsize  = resolution * conf.registration_step_factor
    w_translation_stepsize = resolution * conf.w_translations_factor 
    
    # blur input files
    blurred_src = s.defer(mincblur(source, blur_stepsize))
    blurred_dest = s.defer(mincblur(target, blur_stepsize))

    out_xfm = XfmAtom(name=os.path.join(source.pipeline_sub_dir, source.output_sub_dir, 'transforms',
                                         "%s_rotational_minctracc_to_%s.xfm" % (source.filename_wo_ext, target.filename_wo_ext)),
                      pipeline_sub_dir=source.pipeline_sub_dir,
                      output_sub_dir=source.output_sub_dir)
    
    
    # use the target mask if around, or overwrite this mask with the mask
    # that is explicitly provided:
    mask_for_command = target.mask if target.mask else mask
    cmd = CmdStage(inputs = [source, target] + ([mask_for_command] if mask_for_command else []), outputs = [out_xfm],
        cmd = ["rotational_minctracc.py", 
               "-t", conf.temp_dir, 
               "-w", str(w_translation_stepsize),
               "-s", str(resample_stepsize),
               "-g", str(registration_stepsize),
               "-r", str(conf.rotational_range),
               "-i", str(conf.rotational_interval),
               "--simplex", str(resolution * 20),
               blurred_src.path,
               blurred_dest.path,
               out_xfm.path,
               "/dev/null"] + (['-m', mask_for_command.path] if mask_for_command else []))
    s.update(Stages([cmd]))
    
    resampled = NotImplemented
    if resample_source:
        resampled = s.defer(mincresample(img=source, xfm=out_xfm, like=target, extra_flags=['-sinc']))
        
    return Result(stages=s,
                  output=XfmHandler(source=source,
                                    target=target,
                                    xfm=out_xfm,
                                    resampled=resampled))

R3 = Tuple[float, float, float]

# TODO: move is_nonlinear out of _base_part or even decompose a minctracc
# conf into a pair of configurations?
_base_part   = [("step_sizes", float),
                ("blur_resolution", float),
                ("use_masks", bool),
                ("is_nonlinear", bool)]

_linear_part = [("simplex", float),
                ("transform_type", str),
                # TODO: Enum(None, 'lsq3', 'lsq6', 'lsq7', 'lsq9', 'lsq10', 'lsq12', 'procrustes')
                ("tolerance", float),
                ("w_rotations", R3),
                ("w_translations", R3),
                ("w_scales", R3),
                ("w_shear", R3)]

_nonlinear_part = [("iterations", int),
                   ("use_simplex", bool),
                   ("stiffness", float),
                   ("weight", float),
                   ("similarity", float),
                   ("objective", str),
                   # TODO: Enum(None,'xcorr','diff','sqdiff','label', 'chamfer','corrcoeff','opticalflow')
                   ("lattice_diameter", R3),
                   ("sub_lattice", int),
                   ("max_def_magnitude", R3)]
    
MinctraccConf = NamedTuple('MinctraccConf', _base_part + _linear_part + _nonlinear_part)

LinearMinctraccConf = NamedTuple("LinearMinctraccConf", _base_part + _linear_part)

NonlinearMinctraccConf = NamedTuple("NonlinearMinctraccConf", _base_part + _nonlinear_part)

# should we even keep (hence render) the defaults which are the same as minctracc's?
# does this even get used in the pipeline?  LSQ6/12 get their own
# protocols, and many settings here are the minctracc default
def default_linear_minctracc_conf(transform_type : str) -> MinctraccConf:
    return LinearMinctraccConf(is_nonlinear=False,
                               blur_resolution=None,
                               step_sizes=(0.5,) * 3,
                               use_masks=True,
                               simplex=1,
                               transform_type=transform_type,
                               tolerance=0.001,
                               w_scales=(0.02,) * 3,
                               w_shear=(0.02,) * 3,
                               w_rotations=(0.0174533,) * 3,
                               w_translations=(1.0,) * 3)

default_lsq6_minctracc_conf, default_lsq12_minctracc_conf = [default_linear_minctracc_conf(x) for x in ('lsq6', 'lsq12')]

# TODO: I'm not sure about these defaults.. they should be
# based on the resolution of the input files. This will 
# somewhat work for mouse brains, but is a very coarse 
# registration. What's its purpose?
#
#
# FIXME wrapping this in a function gives a weird weird error ...
#def default_nonlinear_minctracc_conf():
step_size = 0.5
step_sizes = (step_size,) * 3
default_nonlinear_minctracc_conf = NonlinearMinctraccConf(
    is_nonlinear=True,
    step_sizes=step_sizes,
    blur_resolution=step_size,
    use_masks=True,
    iterations=40,
    similarity=0.8,
    use_simplex=True,
    stiffness=0.98,
    weight=0.8,
    objective='corrcoeff',
    lattice_diameter=tuple((x * 3 for x in step_sizes)),
    sub_lattice=6,
    max_def_magnitude=None)

#TODO move to utils
def space_sep(x):
    if isinstance(x, list) or isinstance(x, tuple): #ugh
        return ' '.join(map(str,x))
    else:
        return str(x)

# TODO: add memory estimation hook
def minctracc(source    : MincAtom,
              target    : MincAtom,
              conf      : MinctraccConf,
              transform : XfmAtom = None,
              transform_name_wo_ext : str  = None, 
              generation            : int  = None,
              resample_source       : bool = False):
    # FIXME Currently broken as neither linear nor nonlinear minctracc
    # configuration objects have all the fields required by this function ...
    """
    source
    target
    conf
    transform
    transform_name_wo_ext -- to use for the output transformation (without the extension)
    generation            -- if provided, the transformation name will be:
                             source.filename_wo_ext + "_mincANTS_nlin-" + generation
    resample_source       -- whether or not to resample the source file 
    
    
    minctracc functionality:
    
    LSQ6 -- (conf.is_nonlinear == False) and (conf.transform_type == "lsq6")
    For the 6 parameter alignment we have 
    
    LSQ12 -- (conf.is_nonlinear == False) and (conf.transform_type == "lsq12")
    
    NLIN -- conf.is_nonlinear == True
    
    
    """
    
    s = Stages()
    
    if not conf.transform_type in [None, 'pat', 'lsq3', 'lsq6', 'lsq7', 'lsq9', 'lsq10', 'lsq12', 'procrustes']:
        raise ValueError("minctracc: invalid transform type %s" % conf.transform_type) # not needed if MinctraccConfig(Atom) given
    # FIXME this line should produce a MincAtom (or FileAtom?? doesn't matter if
    # we use only structural properties) with null mask/labels
    if transform_name_wo_ext:
        out_xfm = XfmAtom(name=os.path.join(source.pipeline_sub_dir, source.output_sub_dir, 'transforms',
                                            "%s.xfm" % (transform_name_wo_ext)),
                          pipeline_sub_dir=source.pipeline_sub_dir,
                          output_sub_dir=source.output_sub_dir)
    elif generation:
        out_xfm = XfmAtom(name=os.path.join(source.pipeline_sub_dir, source.output_sub_dir, 'transforms',
                                            "%s_minctracc_nlin-%s.xfm" % (source.filename_wo_ext, generation)),
                          pipeline_sub_dir=source.pipeline_sub_dir,
                          output_sub_dir=source.output_sub_dir)
    else:
        out_xfm = XfmAtom(name=os.path.join(source.pipeline_sub_dir, source.output_sub_dir, 'transforms',
                                            "%s_minctracc_to_%s.xfm" % (source.filename_wo_ext, target.filename_wo_ext)),
                          pipeline_sub_dir=source.pipeline_sub_dir,
                          output_sub_dir=source.output_sub_dir)
    
    source_for_minctracc = source
    target_for_minctracc = target
    if conf.blur_resolution is not None:
        source_for_minctracc = s.defer(mincblur(source, conf.blur_resolution,
                                                gradient=True))
        target_for_minctracc = s.defer(mincblur(target, conf.blur_resolution,
                                                gradient=True))
    
    stage = cmd_stage(flatten(
              ['minctracc', '-clobber', '-debug', '-xcorr'],
              (['-transformation', InputFile(transform.path)] if transform else []),
              (['-' + conf.transform_type] if conf.transform_type else []),
              (['-use_simplex'] if conf.use_simplex is not None else []),
              # FIXME add -est_centre, -est_translations/-identity if not transform (else add transform) !!
              flatten(*[[f,space_sep(v)] for (f,v) in
               [
                ['-step',                  conf.step_sizes],
                ['-simplex',               conf.simplex],
                ['-tol',                   conf.tolerance],
                ['-w_shear',               conf.w_shear],
                ['-w_scales',              conf.w_scales],
                ['-w_rotations',           conf.w_rotations],
                ['-w_translations',        conf.w_translations],
                ['-iterations',            conf.iterations],
                ['-similarity_cost_ratio', conf.similarity],
                ['-lattice_diameter',      conf.lattice_diameter],
                ['-sub_lattice',           conf.sub_lattice]
               ] if v is not None]),
              (['-nonlinear %s' % (conf.objective if conf.objective else '')] if conf.is_nonlinear else []),
              (['-source_mask', InputFile(source.mask.path)] if source.mask and conf.use_masks else []),
              (['-model_mask',  InputFile(target.mask.path)] if target.mask and conf.use_masks else []),
              [InputFile(source_for_minctracc.path), InputFile(target_for_minctracc.path), 
               OutputFile(out_xfm.path)]))

    s.add(stage)
    
    resampled = NotImplemented
    if resample_source:
        resampled = s.defer(mincresample(img=source, xfm=out_xfm, like=target, extra_flags=['-sinc']))

    return Result(stages=s,
                  output=XfmHandler(source=source,
                                    target=target,
                                    xfm=out_xfm,
                                    resampled=resampled))

SimilarityMetricConf = NamedTuple('SimilarityMetricConf',
    [("metric", str),
     ("weight", float),
     ("blur_resolution", float),
     ("radius_or_bins", float),
     ("use_gradient_image", bool)])

default_similarity_metric_conf = SimilarityMetricConf(
    metric="CC",
    weight=1.0,
    blur_resolution=None,
    radius_or_bins=3,
    use_gradient_image=False)

MincANTSConf = NamedTuple("MincANTSConf",
                          [("iterations", str),
                           ("transformation_model", str),
                           ("regularization", str),
                           ("use_mask", bool),
                           ("default_resolution", float),
                           ("sim_metric_confs", Sequence[SimilarityMetricConf])])

# we don't supply a resolution default here because it's preferable
# to take resolution from initial target instead
mincANTS_default_conf = MincANTSConf(
    iterations="100x100x100x150",
    transformation_model="'Syn[0.1]'",
    regularization="'Gauss[2,1]'",
    use_mask=True,
    default_resolution=None,
    sim_metric_confs=[default_similarity_metric_conf,
                      default_similarity_metric_conf._replace(use_gradient_image=False)])

def mincANTS(source : MincAtom,
             target : MincAtom,
             conf   : MincANTSConf,
             transform_name_wo_ext : str  = None,
             generation            : int  = None,
             resample_source       : bool = False) -> Result[XfmHandler]:
    """
    ...
    transform_name_wo_ext -- to use for the output transformation (without the extension)
    generation            -- if provided, the transformation name will be:
                             source.filename_wo_ext + "_mincANTS_nlin-" + generation
    resample_source       -- whether or not to resample the source file   
    
    Construct a single call to mincANTS.
    Also does blurring according to the specified options
    since the cost function might use these.
    """
    s = Stages()
    
    if transform_name_wo_ext:
        out_xfm = XfmAtom(name=os.path.join(source.pipeline_sub_dir, source.output_sub_dir, 'transforms',
                                            "%s.xfm" % (transform_name_wo_ext)),
                          pipeline_sub_dir=source.pipeline_sub_dir,
                          output_sub_dir=source.output_sub_dir)
    elif generation:
        out_xfm = XfmAtom(name=os.path.join(source.pipeline_sub_dir, source.output_sub_dir, 'transforms',
                                            "%s_mincANTS_nlin-%s.xfm" % (source.filename_wo_ext, generation)),
                          pipeline_sub_dir=source.pipeline_sub_dir,
                          output_sub_dir=source.output_sub_dir)
    else:
        out_xfm = XfmAtom(name=os.path.join(source.pipeline_sub_dir, source.output_sub_dir, 'transforms',
                                            "%s_mincANTS_to_%s.xfm" % (source.filename_wo_ext, target.filename_wo_ext)),
                          pipeline_sub_dir=source.pipeline_sub_dir,
                          output_sub_dir=source.output_sub_dir)

    similarity_cmds = []
    similarity_inputs = set()
    for sim_metric_conf in conf.sim_metric_confs:
        if sim_metric_conf.blur_resolution is not None:
            src  = s.defer(mincblur(source, fwhm=sim_metric_conf.blur_resolution,
                                    gradient=sim_metric_conf.use_gradient_image))
            dest = s.defer(mincblur(target, fwhm=sim_metric_conf.blur_resolution,
                                    gradient=sim_metric_conf.use_gradient_image))
        else:
            src  = source
            dest = target
        similarity_inputs.add(src)
        similarity_inputs.add(dest)
        inner = ','.join([src.path, dest.path,
                          str(sim_metric_conf.weight), str(sim_metric_conf.radius_or_bins)])
        subcmd = "'" + "".join([sim_metric_conf.metric, '[', inner, ']']) + "'"
        similarity_cmds.extend(["-m", subcmd])
    stage = CmdStage(inputs = [source, target] + list(similarity_inputs) + ([target.mask] if target.mask else []),
                     # hard to use cmd_stage wrapper here due to complicated subcmds ...
                     outputs = [out_xfm],
                     cmd = ['mincANTS', '3',
                            '--number-of-affine-iterations', '0']
                         + similarity_cmds
                         + ['-t', conf.transformation_model,
                            '-r', conf.regularization,
                            '-i', conf.iterations,
                            '-o', out_xfm.path]
                         + (['-x', target.mask.path] if conf.use_mask and target.mask else []))
    s.add(stage)
    resampled = NotImplemented
    if resample_source:
        resampled = s.defer(mincresample(img=source, xfm=out_xfm, like=target, extra_flags=['-sinc']))
    return Result(stages=s,
                  output=XfmHandler(source=source,
                                    target=target,
                                    xfm=out_xfm,
                                    resampled=resampled))

#def lsq12_NLIN_build_model(...):
#    raise NotImplemented

#def NLIN_build_model(imgs, initial_target, reg_method, nlin_dir, confs):
#    functions = { 'mincANTS'  : mincANTS_NLIN,
#                  'minctracc' : minctracc_NLIN }
#
#    function  = functions[reg_method]  #...[conf.nlin_reg_method] ???
#
#    return function(imgs=imgs, initial_target=initial_target, nlin_dir=nlin_dir, confs=confs)
    
    
def mincANTS_NLIN_build_model(imgs           : Sequence[MincAtom],
                              initial_target : MincAtom,
                              confs          : Sequence[MincANTSConf],
                              nlin_dir       : str) -> Sequence[XfmHandler]:
    """
    This functions runs a hierarchical mincANTS registration on the input
    images (imgs) creating an unbiased average.
    The mincANTS configuration (confs) that is passed in, should be 
    passed in an array of configurations for each of the levels/generations.
    After each round of registrations, an average is created out of the 
    resampled input files, which is then used as the target for the next
    round of registrations. 
    """
    s = Stages()
    avg = initial_target
    avg_imgs = []
    for i, conf in enumerate(confs):
        xfms = [s.defer(mincANTS(source=img, target=avg, conf=conf, generation=i+1,resample_source=True)) for img in imgs]
        # number the generations starting at 1, enumerate will start at 0
        avg  = s.defer(mincaverage([xfm.resampled for xfm in xfms], name_wo_ext='nlin-%d' % (i+1), output_dir=nlin_dir))
        avg_imgs.append(avg)
    return Result(stages=s, output=Registration(xfms=xfms, avg_img=avg, avg_imgs=avg_imgs))

def LSQ12_NLIN(source, target, conf):
    raise NotImplementedError

def intrasubject_registrations(subj, conf): # Subject, lsq12_nlin_conf -> Result(..., (Registration)(xfms))
    """
    subj -- Subject (has a intersubject_registration_time_pt and a time_pt_dict 
            that maps timepoints to individual subjects
    conf -- MincANTSConf 
    
    This function returns a dictionary mapping a time point to a transformation
    {time_pt_1 : transform_from_1_to_2, ..., time_pt_n-1 : transform_from_n-1_to_n}
    and as such the dictionary is one element smaller than the number of time points
    """
    # TODO: somehow the output of this function should provide us with
    # easy access from a MincAtom to an XfmHandler from time_pt N to N+1 
    # either here or in the chain() function 
    
    # TODO: can't do this due to circular references...
    #if not isinstance(subj, Subject):
    #    raise ValueError("The input to intrasubject_registrations (subj) is not of type Subject.")
    s = Stages()
    timepts = sorted(subj.time_pt_dict.items())
    timepts_indices = [index for index,subj_atom in timepts]
    # we need to find the index of the common time point and for that we
    # should only look at the first element of the tuples stored in timepts
    index_of_common_time_pt = timepts_indices.index(subj.intersubject_registration_time_pt)
    time_pt_to_xfms = []
    
    for source_index in range(len(timepts) - 1):
        time_pt_to_xfms.append((timepts_indices[source_index],
                                s.defer(mincANTS(source=timepts[source_index][1],
                                                 target=timepts[source_index + 1][1],
                                                 conf=conf,
                                                 resample_source=True))))
    return Result(stages=s, output=(time_pt_to_xfms,index_of_common_time_pt))


#def multilevel_registration(source, target, registration_function, conf, curr_dir, transform=None):
#    ...

def multilevel_minctracc(source    : MincAtom,
                         target    : MincAtom,
                         confs     : Sequence[MinctraccConf],
                         curr_dir  : str,
                         transform : XfmAtom = None) -> Result[XfmHandler]:
    # TODO fold curr_dir into conf?
    p = Stages()
    for conf in confs:
        # having the basic cmdstage fns act on single items rather than arrays is a bit inefficient,
        # e.g., we create many blur stages (which will later be eliminated, but still ...)
        src_blur  = p.defer(mincblur(source, conf.blur_resolution)) # TODO use conf.use_gradients
        dest_blur = p.defer(mincblur(target, conf.blur_resolution))
        transform = p.defer(minctracc(src_blur, dest_blur, conf=conf, transform=transform))
    return Result(stages=p,
                  output=XfmHandler(xfm=transform,
                                    source=src_blur,
                                    target=dest_blur,
                                    resampled=None))

#"""Multilevel registration of many images to a single target"""
#def multilevel_minctracc_all(sources, target, conf, resolutions, transforms=None):
#    p = Stages()
#    transforms = transforms or [None] * len(sources)
#    for res in resolutions:
#        ss_blurred = (p.add_stages(mincblur(s, res)) for s in sources)
#        t_blurred  = p.add_stages(mincblur(target, res))
#        transforms = [p.extract_stages(minctracc(s, t, conf, res, transform=t_blurred))
#                      for (s,t) in zip(ss_blurred, transforms)]
#    return Result(stages=p, output=transforms)


def multilevel_pairwise_minctracc(imgs       : Sequence[MincAtom], 
                                  conf       : MinctraccConf, 
                                  #transforms : Sequence[] = None, 
                                  like       : MincAtom   = None,
                                  curr_dir   : str        = ".") -> Result[Sequence[XfmHandler]]:
    """Pairwise registration of all images"""
    p = Stages()
    output_dir = os.path.join(curr_dir, 'pairs')
    def avg_xfm_from(src_img):
        """Compute xfm from src_img to each other img, average them, and resample along the result"""
        # TODO to save creation of lots of duplicate blurs, could use multilevel_minctracc_all,
        # being careful not to register the img against itself
        xfms = [p.defer(multilevel_minctracc(src_img, target_img, conf=conf, curr_dir=output_dir))
                for target_img in imgs if src_img != target_img]   # TODO src_img.name != ....name ??
        avg_xfm = p.defer(xfmaverage(xfms, output_dir=curr_dir))
        res  = p.defer(mincresample(img=src_img,
                                 xfm=avg_xfm,
                                 like=like or src_img,
                                 extra_flags=["-sinc"]))
        return XfmHandler(xfm = avg_xfm, source = src_img,
                          target = None, resampled = res) ##FIXME the None here borks things interface-wise ...
                                                          ## does putting `target = res` make sense? could a sum be used?
    return Result(stages=p, output=[avg_xfm_from(img) for img in imgs])

MultilevelMinctraccConf = NamedTuple('MultilevelMinctraccConf',
  [('resolution', float),   # TODO: used to choose step size...shouldn't be here
   ('single_gen_confs', MinctraccConf), # list of minctracc confs for each generation; could fold res/transform_type into these ...
   ('transform_type', str)])

# TODO move LSQ12 stuff to an LSQ12 file
LSQ12_default_conf = MultilevelMinctraccConf(transform_type='lsq12', resolution = NotImplemented,
  single_gen_confs = [])

""" Pairwise lsq12 registration, returning array of transforms and an average image
    Assumption: given that this is a pairwise registration, we assume that all the input
                files to this function have the same shape (i.e. resolution, and dimension sizes.
                This allows us to use any of the input files as the likefile for resampling if
                none is provided. """
# TODO all this does is call multilevel_pairwise_minctracc and then return an average; fold into that procedure?
# TODO eliminate/provide default val for resolutions, move resolutions into conf, finish conf ...

def lsq12_pairwise(imgs : Sequence[MincAtom],
                   conf : LSQ12Conf,
                   lsq12_dir : str,
                   like : MincAtom = None) -> Result[Any]: # TODO: FIXME (Any)
    output_dir = os.path.join(lsq12_dir, 'lsq12')
    #conf.transform_type='-lsq12' # hack ... copy? or set external to lsq12 call ? might be better
    p = Stages()
    xfms = p.defer(multilevel_pairwise_minctracc(imgs=imgs, conf=conf, like=like, curr_dir=output_dir))
    avg_img  = p.defer(mincaverage([x.resampled for x in xfms], output_dir=output_dir))
    return Result(stages = p, output = Registration(avg_imgs=[avg_img], avg_img=avg_img, xfms=xfms))

K = TypeVar('K')

""" This is a direct copy of lsq12_pairwise, with the only difference being that
    that takes dictionaries as input for the imgs, and returns the xfmhandlers as
    dictionaries as well. This is necessary (amongst others) for the registration_chain
    as using dictionaries is the easiest way to keep track of the input files. """
def lsq12_pairwise_on_dictionaries(imgs      : Dict[K, MincAtom],
                                   conf      : LSQ12Conf,
                                   lsq12_dir : str,
                                   like      : MincAtom = None):
    l  = [(k,v) for k, v in sorted(imgs.items())]  # type: List[Tuple[K, MincAtom]]
    ks = [k for k, _ in l]
    vs = [v for _, v in l]
    stages, outputs = lsq12_pairwise(imgs=vs, conf=conf, curr_dir=lsq12_dir, like=like)
    return Result(stages=stages, output=Registration(avg_imgs=outputs.avg_imgs,
                                                      avg_img=outputs.avg_img,
                                                      xfms=dict(zip(ks, outputs.xfms))))

def mincaverage(imgs, name_wo_ext="average", output_dir='.', copy_header_from_first_input=False):
    """
    By default mincaverage only copies header information over to the output
    file that is shared by all input files (xspace, yspace, zspace information etc.)
    In some cases however, you might want to have some of the non-standard header
    information. Use the copy_header_from_first_input argument for this, and it
    will add the -copy_header flag to mincaverage
    """
    if len(imgs) == 0:
        raise ValueError("`mincaverage` arg `imgs` is empty (can't average zero files)")
    # TODO: propagate masks/labels??
    avg = MincAtom(name = os.path.join(output_dir, '%s.mnc' % name_wo_ext), orig_name = None)
    sdfile = MincAtom(name = os.path.join(output_dir, '%s_sd.mnc' % name_wo_ext), orig_name = None)
    additional_flags = []
    if copy_header_from_first_input:
        additional_flags = ['-copy_header']
    s = CmdStage(inputs=imgs, outputs=[avg, sdfile],
          cmd = ['mincaverage', '-clobber', '-normalize',
                 '-max_buffer_size_in_kb', '409620'] + additional_flags +
                 ['-sdfile', sdfile.path] + 
                 [img.path for img in imgs] + 
                 [avg.path])
    return Result(stages=Stages([s]), output=avg)

def xfmaverage(xfms       : Sequence[MincAtom],
               output_dir : str) -> Result[XfmAtom]:
    if len(xfms) == 0:
        raise ValueError("`xfmaverage` arg `xfms` is empty (can't average zero files)")

    # TODO: the path here is probably not right...
    outf  = XfmAtom(name=os.path.join(output_dir, 'transforms/average.xfm'), orig_name=None)
    stage = CmdStage(inputs=xfms, outputs=[outf],
                     cmd=["xfmaverage"] + [x.xfm.path for x in xfms] + [outf.path])
    return Result(stages=Stages([stage]), output=outf)

def xfminvert(xfm : XfmAtom) -> XfmAtom:
    inv_xfm = xfm.newname_with_suffix('_inverted')
    s = CmdStage(inputs=[xfm], outputs=[inv_xfm],
                 cmd=['xfminvert', '-clobber', xfm.path, inv_xfm.path])
    return Result(stages=Stages([s]), output=inv_xfm)

def invert(xfm : XfmHandler) -> XfmHandler:
    """xfminvert lifted to work on XfmHandlers instead of MincAtoms"""
    s = Stages()
    inv_xfm = s.defer(xfminvert(xfm.xfm))
    return Result(stages=s, #FIXME add a resampling stage to get rid of null `resampled` field?
                  output=XfmHandler(xfm=inv_xfm, source=xfm.target, target=xfm.source, resampled=NotImplemented))

def can_read_MINC_file(filename : str) -> bool:
    """Can the MINC file `filename` with be read with `mincinfo`?"""
    
    mincinfoCmd = subprocess.Popen(["mincinfo", filename],
                                   stdin=subprocess.PIPE,
                                   stdout=subprocess.PIPE,
                                   stderr=subprocess.STDOUT,
                                   shell=False)
    # if the following returns anything other than None, the string matched, 
    # and thus indicates that the file could not be read
    return re.search("Unable to open file", mincinfoCmd.stdout.read()) is not None


def check_MINC_input_files(args : Sequence[MincAtom]):
    """
    This is a general function that checks MINC input files to a pipeline. It uses
    the program mincinfo to test whether the input files are readable MINC files,
    and ensures that the input files have distinct filenames. (A directory is created
    for each inputfile based on the filename without extension, which means that 
    filenames need to be distinct)
    
    args: and array of strings (pointing to the input files)
    """ 
    if len(args) < 1:
        raise ValueError("\nError: no input files are provided. Exiting...\n")
    else:
        # here we should also check that the input files can be read
        issuesWithInputs = 0
        for inputF in args:
            if not can_read_MINC_file(inputF):
                print("\nError: can not read input file: " + str(inputF) + "\n", file=sys.stderr)
                issuesWithInputs = 1
        if issuesWithInputs:
            raise ValueError("Error: issues reading input files. Exiting...\n")
    # lastly we should check that the actual filenames are distinct, because
    # directories are made based on the basename
    seen = set()
    for inputF in args:
        fileBase = os.path.splitext(os.path.basename(inputF))[0]
        if fileBase in seen:
            raise ValueError("\nError: the following name occurs at least twice in the "
                             "input file list:\n" + str(fileBase) + ".mnc\nPlease provide "
                             "unique names for all input files.\n")
        seen.add(fileBase)

def get_parameters_for_rotational_minctracc(resolution,
                                            rotation_tmp_dir=None, rotation_range=None, 
                                            rotation_interval=None, rotation_params=None):
    """
    returns the proper combination of a rotation_minctracc configuration and
    a value for the resolution such that the "mousebrain" option for 
    the --lsq6-large-rotations-parameters flag works.
    """
    rotational_configuration = default_rotational_minctracc_conf
    resolution_for_rot = resolution
    # for mouse brains we have fixed parameters:
    if rotation_params == "mousebrain":
        # we want to set the parameters such that 
        # blur          ->  560 micron (10 * resolution)
        # resample step ->  224 micron ( 4 * resolution)
        # registr. step ->  560 micron (10 * resolution)
        # w_trans       ->  448 micron ( 8 * resolution)
        # simplex       -> 1120 micron (20 * resolution)
        # so we simply need to set the resolution to establish this:
        resolution_for_rot = 0.056
    else:
        # use the parameters provided
        rotational_configuration = RotationalMinctraccConf(
                                        temp_dir=rotation_tmp_dir if rotation_tmp_dir else
                                        default_rotational_minctracc_conf.tempdir,
                                        rotational_range=rotation_range if rotation_range else
                                        default_rotational_minctracc_conf.rotation_range,
                                        rotational_interval=rotation_interval if rotation_interval else
                                        default_rotational_minctracc_conf.rotational_interval,
                                        blur_factor=float(rotation_params.split(',')[0]) if rotation_params else
                                        default_rotational_minctracc_conf.blur_factor,
                                        resample_step_factor=float(rotation_params.split(',')[1]) if rotation_params else
                                        default_rotational_minctracc_conf.resample_step_factor,
                                        registration_step_factor=float(rotation_params.split(',')[2]) if rotation_params else
                                        default_rotational_minctracc_conf.registration_step_factor,
                                        w_translations_factor=float(rotation_params.split(',')[3]) if rotation_params else
                                        default_rotational_minctracc_conf.w_translations_factor)
            
    return rotational_configuration, resolution_for_rot
                
    
def lsq6(imgs        : Sequence[MincAtom],
         target      : MincAtom,
         lsq6_method : str,
         resolution  : float,
         rotation_tmp_dir : str   = None,
         rotation_range   : float = None, 
         rotation_interval: float = None,
         rotation_params  : Any   = None) -> Result[Sequence[XfmHandler]]:
    """
    imgs
    target
    lsq6_method  -- from the options, can be: "lsq6_simple", "lsq6_centre_estimation",
                            or "lsq6_large_rotations"
                            
    when the lsq6_method is lsq6_large_rotations, these specify:
    rotation_tmp_dir  -- temp directory used for I/O in rotational_minctracc
    rotation_range    -- range of x,y,z-search space in degrees
    rotation_interval -- step size in degrees along range
    rotation_params   -- list of 4 values (or "mousebrain"), see rotational_minctracc for more info
    """
    # make sure all variables that are passed along are of the appropriate type:
    s = Stages()
    xfm_handlers_to_target = []
    
    ############################################################################
    # alignment
    ############################################################################
    #
    # Calling rotational_minctracc
    #
    if lsq6_method == "lsq6_large_rotations":
        rotational_configuration, resolution_for_rot = \
            get_parameters_for_rotational_minctracc(resolution, rotation_tmp_dir,
                                                    rotation_range, rotation_interval,
                                                    rotation_params) 
        # now call rotational_minctracc on all input images 
        xfm_handlers_to_target = [s.defer(rotational_minctracc(img, target,
                                                               rotational_configuration,
                                                               resolution_for_rot))
                                  for img in imgs]
    #
    # Center estimation
    #
    if lsq6_method == "lsq6_centre_estimation":
        raise NotImplementedError("lsq6_centre_estimation is not implemented yet...")
    #
    # Simple lsq6 (files already roughly aligned)
    #
    if lsq6_method == "lsq6_simple":
        raise NotImplementedError("lsq6_simple is not implemented yet...")
    
    ############################################################################
    # TODO: resample input files ???
    ############################################################################
    
    return Result(stages=s, output=xfm_handlers_to_target)

<<<<<<< HEAD
RegistrationTargets = NamedTuple("RegistrationTargets",
    # what does this mean?
    [("registration_standard", MincAtom),
     ("xfm_to_standard", XfmAtom),
     ("registration_native", MincAtom)
    ])

def lsq6_nuc_inorm(imgs : Sequence[MincAtom],
                   registration_targets : RegistrationTargets,
                   lsq6_method : str,
                   resolution  : float,
                   rotation_tmp_dir : str = None,
                   rotation_range : float = None, 
                   rotation_interval : float = None,
                   rotation_params : Any = None):
=======
def lsq6_nuc_inorm(imgs, registration_targets,
                   resolution, lsq6_options, subject_matter=None):
>>>>>>> e086a12a
    """
    imgs                 -- 
    registration_targets -- ???
    lsq6_method          -- from the options, can be: "lsq6_simple", "lsq6_centre_estimation",
                            or "lsq6_large_rotations"
    """       
    s = Stages()
    
<<<<<<< HEAD
    # 1) run the actual 6 parameter registration
=======
    # make sure all variables that are passed along are of the appropriate type:
    if not isinstance(imgs, list):
        raise ValueError("The argument imgs for lsq6_nuc_inorm need to be of type list/array (of MincAtoms).")
    for minc_atom in imgs:
        if not isinstance(minc_atom, MincAtom):
            raise ValueError("(Some) elements of the input list to lsq6_nuc_inorm are not MincAtoms. They are of class: %s" % minc_atom.__class__)
    if not isinstance(registration_targets, RegistrationTargets):
        raise ValueError("The registration_targets arg for lsq6_nuc_inorm is not an instance of RegistrationTargets")
    
    # run the actual 6 parameter registration
>>>>>>> e086a12a
    init_target = registration_targets.registration_standard if not registration_targets.registration_native \
                    else registration_targets.registration_native
    xfm_handlers_source_imgs_to_lsq6_target = s.defer(lsq6(imgs, init_target, lsq6_options.lsq6_method, resolution,
                                                           lsq6_options.large_rotation_tmp_dir, 
                                                           lsq6_options.large_rotation_range, 
                                                           lsq6_options.large_rotation_interval, 
                                                           lsq6_options.large_rotation_parameters))
        
    # concatenate the native_to_standard transform if we have this transform
    xfms_to_final_target_space = []
    if registration_targets.xfm_to_standard:
        xfms_to_final_target_space = [s.defer(xfmconcat([first_xfm.xfm, 
                                                        registration_targets.xfm_to_standard]))
                                              for first_xfm in xfm_handlers_source_imgs_to_lsq6_target]
    else:
        xfms_to_final_target_space = [xfm_handler.xfm for xfm_handler in xfm_handlers_source_imgs_to_lsq6_target]
    
    # resample the input to the final lsq6 space
    # we should go back to basics in terms of the file name that we create here. It should
    # be fairly basic. Something along the lines of:
    # {orig_file_base}_resampled_lsq6.mnc
    filenames_wo_ext_lsq6 = [img.filename_wo_ext + "_resampled_lsq6" for img in imgs]
    imgs_in_lsq6_space = [s.defer(mincresample(img=native_img,
                                               xfm=xfm_to_lsq6,
                                               like=registration_targets.registration_standard,
                                               extra_flags=['-sinc'],
                                               new_name_wo_ext=filename_wo_ext))
                          for native_img,xfm_to_lsq6,filename_wo_ext in zip(imgs,xfms_to_final_target_space,filenames_wo_ext_lsq6)]
    
    # resample the mask from the initial model to native space
    # we can use it for either the non uniformity correction or
    # for intensity normalization later on
    masks_in_native_space = None
    if registration_targets.registration_standard.mask:
        # we should apply the non uniformity correction in
        # native space. Given that there is a mask, we should
        # resample it to that space using the inverse of the
        # lsq6 transformation we have so far
        masks_in_native_space = [s.defer(mincresample(img=registration_targets.registration_standard.mask,
                                                      xfm=xfm_to_lsq6,
                                                      like=native_img,
                                                      extra_flags=['-nearest','-invert']))
                                 for native_img,xfm_to_lsq6 in zip(imgs,xfms_to_final_target_space)]
    
    # NUC
    nuc_imgs_in_native_space = None
    if lsq6_options.nuc:
        # if masks are around, they will be passed along to nu_correct,
        # if not we create a list with the same length as the number
        # of images with None values
        # what we get back here is a list of MincAtoms with NUC files
        nuc_imgs_in_native_space = [s.defer(nu_correct(src=native_img,
                                                       resolution=resolution,
                                                       mask=native_img_mask,
                                                       subject_matter=subject_matter))
                                    for native_img,native_img_mask in zip(imgs, 
                                    masks_in_native_space if masks_in_native_space else [None] * len(imgs))]
    
    inorm_imgs_in_native_space = None
    if lsq6_options.inormalize:
        #TODO: this is still static
        inorm_conf = default_inormalize_conf
        input_imgs_for_inorm = nuc_imgs_in_native_space
        if not input_imgs_for_inorm:
            # i.e., we did not run non uniformity correction
            input_imgs_for_inorm = imgs
        inorm_imgs_in_native_space = [s.defer(inormalize(src=nuc_img,
                                                         conf=inorm_conf,
                                                         mask=native_img_mask))
                                      for nuc_img,native_img_mask in zip(input_imgs_for_inorm,
                                      masks_in_native_space if masks_in_native_space else [None] * len(input_imgs_for_inorm))]
    
    # the only thing left to check is whether we have to resample the NUC/inorm images to LSQ6 space:
    final_resampled_lsq6_files = imgs_in_lsq6_space
    if (lsq6_options.nuc and lsq6_options.inormalize) or lsq6_options.inormalize:
        # the final resampled files should be the normalized files resampled with the 
        # lsq6 transformation
        inorm_filenames_wo_ext_lsq6 = [inorm_img.filename_wo_ext + "_resampled_lsq6" for inorm_img in inorm_imgs_in_native_space]
        final_resampled_lsq6_files = [s.defer(mincresample(img=inorm_img,
                                                           xfm=xfm_to_lsq6,
                                                           like=registration_targets.registration_standard,
                                                           extra_flags=['-sinc'],
                                                           new_name_wo_ext=inorm_filename_wo_ext))
                                      for inorm_img,xfm_to_lsq6,inorm_filename_wo_ext in zip(inorm_imgs_in_native_space,
                                                                                             xfms_to_final_target_space,
                                                                                             inorm_filenames_wo_ext_lsq6)]
    elif lsq6_options.nuc:
        # the final resampled files should be the non uniformity corrected files 
        # resampled with the lsq6 transformation
        nuc_filenames_wo_ext_lsq6 = [nuc_img.filename_wo_ext + "_resampled_lsq6" for nuc_img in nuc_imgs_in_native_space]
        final_resampled_lsq6_files = [s.defer(mincresample(img=nuc_img,
                                                           xfm=xfm_to_lsq6,
                                                           like=registration_targets.registration_standard,
                                                           extra_flags=['-sinc'],
                                                           new_name_wo_ext=nuc_filename_wo_ext))
                                      for nuc_img,xfm_to_lsq6,nuc_filename_wo_ext in zip(nuc_imgs_in_native_space,
                                                                                         xfms_to_final_target_space,
                                                                                         nuc_filenames_wo_ext_lsq6)]
    else:
        # in this case neither non uniformity correction was applied, nor intensity 
        # normalization, so the initialization of the final_resampled_lsq6_files 
        # variable is already correct
        pass 
    
    # note that in the return, the regitration target is given as "registration_standard".
    # the actual registration might have been between the input file and a potential
    # "registration_native", but since we concatenated that transform with the
    # native_to_standard.xfm, the "registration_standard" file is the correct target
    # with respect to the transformation that's returned
    #
    # TODO: potentially add more to this return. Perhaps we want to pass along 
    #       non uniformity corrected / intensity normalized files in native space?
    return Result(stages=s, output=[XfmHandler(source=src_img,
                                               target=registration_targets.registration_standard,
                                               xfm=lsq6_xfm,
                                               resampled=final_resampled)
                                    for src_img,lsq6_xfm,final_resampled in 
                                    zip(imgs,xfms_to_final_target_space,final_resampled_lsq6_files)])

# class RegistrationTargets(object):
#     """
#     This class can be used for the following options:
#     --init-model
#     --lsq6-target
#     --bootstrap 
#     """
#     registration_standard      = Instance(MincAtom)
#     xfm_to_standard            = Instance(XfmAtom)
#     registration_native        = Instance(MincAtom)


    
def get_registration_targets_from_init_model(init_model_standard_file : str,
                                             output_dir    : str,
                                             pipeline_name : str) -> RegistrationTargets:
    """
    An initial model can have two forms:
    
    1) a model that only has standard space files
    name.mnc --> File in standard registration space.
    name_mask.mnc --> Mask for name.mnc
    
    2) a model with both standard space and native space files
    name.mnc --> File in standard registration space.
    name_mask.mnc --> Mask for name.mnc
    name_native.mnc --> File in native scanner space.
    name_native_mask.mnc --> Mask for name_native.mnc
    name_native_to_standard.xfm --> Transform from native space to standard space
    """
    # initialize the MincAtoms that will be used for the RegistrationTargets
    registration_standard = None
    xfm_to_standard = None
    registration_native = None
    
    # the output directory for files related to the initial model:
    init_model_output_dir = os.path.join(output_dir, pipeline_name + "_init_model")
    
    # first things first, is this a nice MINC file:
    if not can_read_MINC_file(init_model_standard_file):
        raise ValueError("\nError: can not read the following initial model file: %s\n" % init_model_standard_file)
    init_model_dir, standard_file_base =  os.path.split(os.path.splitext(init_model_standard_file)[0])
    init_model_standard_mask = os.path.join(init_model_dir, standard_file_base + "_mask.mnc")
    # this mask file is a prerequisite, so we need to test it
    if not can_read_MINC_file(init_model_standard_mask):
        raise ValueError("\nError (initial model): can not read/find the mask file for the standard space: %s\n" 
               % init_model_standard_mask)
    
    registration_standard = MincAtom(name=init_model_standard_file,
                                     orig_name=init_model_standard_file,
                                     mask=MincAtom(name=init_model_standard_mask,
                                                   orig_name=init_model_standard_mask,
                                                   pipeline_sub_dir=init_model_output_dir),
                                     pipeline_sub_dir=init_model_output_dir)
    
    # check to see if we are dealing with option 2), an initial model with native files
    init_model_native_file = os.path.join(init_model_dir, standard_file_base + "_native.mnc")
    init_model_native_mask = os.path.join(init_model_dir, standard_file_base + "_native_mask.mnc")
    init_model_native_to_standard = os.path.join(init_model_dir, standard_file_base + "_native_to_standard.xfm")
    if os.path.exists(init_model_native_file):
        if not can_read_MINC_file(init_model_native_file):
            raise ValueError("\nError: can not read the following initial model file: %s\n" % init_model_native_file)
        if not can_read_MINC_file(init_model_native_mask):
            raise ValueError("\nError: can not read the following initial model file (required native mask): %s\n" 
                   % init_model_native_mask)
        registration_native = MincAtom(name=init_model_native_file,
                                       orig_name=init_model_native_file,
                                       mask=MincAtom(name=init_model_native_mask,
                                                     orig_name=init_model_output_dir,
                                                     pipeline_sub_dir=init_model_output_dir),
                                       pipeline_sub_dir=init_model_output_dir)
        if not os.path.exists(init_model_native_to_standard):
            raise ValueError("\nError: can not read the following initial model file (required transformation when native "
                   "files exist): %s\n" % init_model_native_to_standard)
        xfm_to_standard = XfmAtom(name=init_model_native_to_standard,
                                   orig_name=init_model_native_to_standard,
                                   pipeline_sub_dir=init_model_output_dir)
    
    return RegistrationTargets(registration_standard=registration_standard,
                               xfm_to_standard=xfm_to_standard,
                               registration_native=registration_native)

def verify_correct_lsq6_target_options(init_model  : MincAtom,
                                       lsq6_target : MincAtom,
                                       bootstrap   : bool) -> None:
    """
    This function can be called using the parameters that are set using 
    the flags:
    --init-model
    --lsq6-target
    --bootstrap
    
    it will check that exactly one of the options is provided and raises 
    an error otherwise
    """
    # check how many options have been specified that can be used as the initial target
    number_of_target_options = sum((bootstrap   != False,
                                    init_model  != None,
                                    lsq6_target != None))
    if number_of_target_options == 0:
        raise ValueError("\nError: please specify a target for the 6 parameter alignment. "
                         "Options are: --lsq6-target, --init-model, --bootstrap.\n")
    if number_of_target_options > 1:
        raise ValueError("\nError: please specify only one of the following options: "
                         "--lsq6-target, --init-model, --bootstrap. Don't know which "
                         "target to use...\n")
    


def get_registration_targets(init_model    : str,
                             lsq6_target   : str,
                             bootstrap     : bool,
                             output_dir    : str,
                             pipeline_name : str,
                             first_input_file : str = None):
    """
    init_model       : value of the flag --init-model (is None, or the name
                       of a MINC file in standard space
    lsq6_target      : value of the flag --lsq6-target (is None, or the name
                       of a target MINC file)
    bootstrap        : value of the flag --bootstrap
    output_dir       : value of the flag --output-dir (top level directory 
                       of the entire process
    pipeline_name    : value of the flag  --pipeline-name
    first_input_file : is None or the name of the first input file. This argument
                       only needs to be specified when --bootstrap is True
    """
    # first check that exactly one of the target methods was chosen
    verify_correct_lsq6_target_options(init_model, lsq6_target, bootstrap)
    
    # if we are dealing with either an lsq6 target or a bootstrap model
    # create the appropriate directories for those
    if lsq6_target is not None:
        if not can_read_MINC_file(lsq6_target):
            raise ValueError("\nError (lsq6 target): can not read MINC file: %s\n" % lsq6_target)
        target_file = MincAtom(name=lsq6_target,
                               orig_name=lsq6_target,
                               pipeline_sub_dir=os.path.join(output_dir, pipeline_name +
                                                             "_target_file"))
        return RegistrationTargets(registration_standard=target_file,
                                   xfm_to_standard=None,
                                   registration_native=None)
    if bootstrap:
        if not first_input_file:
            raise ValueError("\nError: (developer's error) the function "
                             "get_registration_targets is called with bootstrap=True "
                             "but the first input file to the pipeline was not passed "
                             "along. Don't know which file to use as target for LSQ6.\n")
        if not can_read_MINC_file(first_input_file):
            raise ValueError("\nError (bootstrap file): can not read MINC file: %s\n" % first_input_file)
        bootstrap_file = MincAtom(name=first_input_file,
                                  orig_name=first_input_file,
                                  pipeline_sub_dir=os.path.join(output_dir, pipeline_name +
                                                                "_bootstrap_file"))
        return(RegistrationTargets(registration_standard=bootstrap_file))
    
    if init_model:
        return get_registration_targets_from_init_model(init_model, output_dir, pipeline_name)

 
def get_resolution_from_file(input_file : str) -> float:
    """
    input_file -- string pointing to an existing MINC file
    """
    # quite important is that this file actually exists...
    if not can_read_MINC_file(input_file):
        raise IOError("\nError: can not read input file: %s\n" % input_file)
    
    image_resolution = volumeFromFile(input_file).separations

    return min([abs(x) for x in image_resolution])<|MERGE_RESOLUTION|>--- conflicted
+++ resolved
@@ -6,7 +6,7 @@
 import sys
 
 import typing
-from typing import NamedTuple, Sequence, Tuple, TypeVar
+from typing import NamedTuple, Optional, Sequence, Tuple, TypeVar
 
 from pydpiper.minc.files            import MincAtom, XfmAtom
 from pydpiper.minc.containers       import XfmHandler
@@ -168,18 +168,15 @@
                                     xfm=t,
                                     resampled=res))
 
-<<<<<<< HEAD
-def nu_estimate(src : MincAtom) -> Result[MincAtom]:
-=======
-def nu_estimate(src, resolution, mask=None, subject_matter=None):
-    """
-    src            -- MincAtom
-    resolution     -- resolution at which the registration is performed
-    mask           -- MincAtom - optional mask for nu_estimate
+def nu_estimate(src            : MincAtom,
+                resolution     : float,
+                mask           : Optional[MincAtom] = None,
+                subject_matter : Optional[str] = None) -> Result[MincAtom]:  # TODO: make subject_matter an Enum
+    """
     subject_matter -- can be either "mousebrain" or "human". If "mousebrain", the 
-                      distance parameter will be set to 8, if "human" it will be 200 
-    """
->>>>>>> e086a12a
+                      distance parameter will be set to 8 times the resolution,
+                      if "human" it will be 200 times.
+    """
     out = src.newname_with_suffix("_nu_estimate", ext=".imp")
 
     # TODO finish dealing with masking as per lines 436-448 of the old LSQ6.py.  (note: the 'singlemask' option there is never used)
@@ -190,13 +187,13 @@
     # The defaults for human brains are: 200
     # for mouse brains we use          :   8
     distance_value = 150 * resolution
-    if subject_matter:
+    if subject_matter is not None:
         if subject_matter == "mousebrain":
             distance_value = 8
         elif subject_matter == "human":
             distance_value = 200
         else:
-            raise ValueError("The value for subject_matter in nu_estimate should be either \'human\' or \'mousebrain\'. It is: %s." % subject_matter) 
+            raise ValueError("The value for subject_matter in nu_estimate should be either 'human' or 'mousebrain'. It is: '%s.'" % subject_matter) 
     
     mask_for_nu_est = src.mask.path if src.mask else None
     if mask:
@@ -214,11 +211,10 @@
                    cmd = ['nu_evaluate', '-clobber', '-mapping', field.path, img.path, out.path])
     return Result(stages=Stages([cmd]), output=out)
 
-<<<<<<< HEAD
-def nu_correct(src : MincAtom) -> Result[MincAtom]:
-=======
-def nu_correct(src, resolution, mask=None, subject_matter=None): # mnc -> result(..., mnc)
->>>>>>> e086a12a
+def nu_correct(src : MincAtom,
+               resolution : float,
+               mask       : Optional[MincAtom] = None,
+               subject_matter : Optional[str]  = None) -> Result[MincAtom]:
     s = Stages()
     return Result(stages=s, output=s.defer(nu_evaluate(src, s.defer(nu_estimate(src, resolution, 
                                                                                 mask=mask, 
@@ -235,21 +231,14 @@
 # should we put defaults into the classes or populate with None (which will often raise an error if disallowed)
 # and create default objects?
 
-<<<<<<< HEAD
 def inormalize(src  : MincAtom,
-               conf : INormalizeConf) -> Result[MincAtom]:
-=======
-def inormalize(src, conf, mask=None): # mnc, INormalizeConf -> result(..., mnc)
-    """
-    src  -- MincAtom
-    conf -- INormalizeConf
-    mask -- MincAtom
-    
-    If a mask is specified through the "mask" parameter, it will have
+               conf : INormalizeConf,
+               mask : Optional[MincAtom] = None) -> Result[MincAtom]:
+    """
+    Note: if a mask is specified through the "mask" parameter, it will have
     precedence over the mask that might be associated with the 
     src file.
     """
->>>>>>> e086a12a
     out = src.newname_with_suffix('_inorm')
     
     mask_for_inormalize = mask
@@ -1056,9 +1045,14 @@
     
     return Result(stages=s, output=xfm_handlers_to_target)
 
-<<<<<<< HEAD
+"""
+This class can be used for the following options:
+--init-model
+--lsq6-target
+--bootstrap 
+"""
 RegistrationTargets = NamedTuple("RegistrationTargets",
-    # what does this mean?
+      # what does this mean?
     [("registration_standard", MincAtom),
      ("xfm_to_standard", XfmAtom),
      ("registration_native", MincAtom)
@@ -1066,38 +1060,12 @@
 
 def lsq6_nuc_inorm(imgs : Sequence[MincAtom],
                    registration_targets : RegistrationTargets,
-                   lsq6_method : str,
-                   resolution  : float,
-                   rotation_tmp_dir : str = None,
-                   rotation_range : float = None, 
-                   rotation_interval : float = None,
-                   rotation_params : Any = None):
-=======
-def lsq6_nuc_inorm(imgs, registration_targets,
-                   resolution, lsq6_options, subject_matter=None):
->>>>>>> e086a12a
-    """
-    imgs                 -- 
-    registration_targets -- ???
-    lsq6_method          -- from the options, can be: "lsq6_simple", "lsq6_centre_estimation",
-                            or "lsq6_large_rotations"
-    """       
+                   resolution : float,
+                   lsq6_options,
+                   subject_matter : Optional[str] = None):
     s = Stages()
     
-<<<<<<< HEAD
-    # 1) run the actual 6 parameter registration
-=======
-    # make sure all variables that are passed along are of the appropriate type:
-    if not isinstance(imgs, list):
-        raise ValueError("The argument imgs for lsq6_nuc_inorm need to be of type list/array (of MincAtoms).")
-    for minc_atom in imgs:
-        if not isinstance(minc_atom, MincAtom):
-            raise ValueError("(Some) elements of the input list to lsq6_nuc_inorm are not MincAtoms. They are of class: %s" % minc_atom.__class__)
-    if not isinstance(registration_targets, RegistrationTargets):
-        raise ValueError("The registration_targets arg for lsq6_nuc_inorm is not an instance of RegistrationTargets")
-    
     # run the actual 6 parameter registration
->>>>>>> e086a12a
     init_target = registration_targets.registration_standard if not registration_targets.registration_native \
                     else registration_targets.registration_native
     xfm_handlers_source_imgs_to_lsq6_target = s.defer(lsq6(imgs, init_target, lsq6_options.lsq6_method, resolution,
@@ -1217,19 +1185,7 @@
                                     for src_img,lsq6_xfm,final_resampled in 
                                     zip(imgs,xfms_to_final_target_space,final_resampled_lsq6_files)])
 
-# class RegistrationTargets(object):
-#     """
-#     This class can be used for the following options:
-#     --init-model
-#     --lsq6-target
-#     --bootstrap 
-#     """
-#     registration_standard      = Instance(MincAtom)
-#     xfm_to_standard            = Instance(XfmAtom)
-#     registration_native        = Instance(MincAtom)
-
-
-    
+
 def get_registration_targets_from_init_model(init_model_standard_file : str,
                                              output_dir    : str,
                                              pipeline_name : str) -> RegistrationTargets:
