#!/usr/bin/env python

import networkx as nx
import Pyro.core
import Pyro.naming
import Queue
import cPickle as pickle
import os
import sys
import socket
import time
<<<<<<< HEAD
=======
from networkx.algorithms.traversal.depth_first_search import dfs_successors
>>>>>>> 4e41709a
from datetime import datetime
from subprocess import call
from multiprocessing import Process, Event
import file_handling as fh
import pipeline_executor as pe
import logging

logger = logging.getLogger(__name__)

Pyro.config.PYRO_MOBILE_CODE=1 

class PipelineFile():
    def __init__(self, filename):
        self.filename = filename
        self.setType()
    def setType(self):
        self.fileType = None
    def __repr__(self):
        return(self.filename)

class InputFile(PipelineFile):
    def setType(self):
        self.fileType = "input"

class OutputFile(PipelineFile):
    def setType(self):
        self.fileType = "output"

class LogFile(PipelineFile):
    def setType(self):
        self.fileType = "log"

<<<<<<< HEAD
=======
class FileHandling():
    """File handling class for creating subdirectories/base file names as needed"""
    def __init__(self):
        self.outFileName = []
    def removeFileExt(self, input):
        base, ext = os.path.splitext(input)
        return(basename(input).replace(str(ext), ""))
    def createSubDir(self, input_dir, subdir):
        _newdir = os.path.join(input_dir, subdir)
        if not isdir(_newdir):
            mkdir(_newdir)
        return (_newdir)
    def createLogDir(self, input_dir):
        _logDir = self.createSubDir(input_dir, "log")
        return (_logDir)
    def createBaseName(self, input_dir, base):
        return (os.path.join(input_dir,base))
    def createSubDirSubBase(self, input_dir, subdir, input_base):
        """Return a subdirectory and basename in that subdirectory.
           
           The subdirectory is <input_dir>/<subdir>
           The new basename is <input_dir>/<subdir>/<input_base> 
        """
        _subDir = self.createSubDir(input_dir, subdir)
        _subBase = self.createBaseName(_subDir, input_base)
        return (_subDir, _subBase)
    def createLogDirLogBase(self, input_dir, input_base):
        """Return a subdirectory and basename in that subdirectory for logging.
        
           The subdirectory is <input_dir>/log
           The new basename is <input_dir>/log/<input_base> 
        """
        _logDir = self.createLogDir(input_dir)
        _logBase = self.createBaseName(_logDir, input_base)
        return (_logDir, _logBase)
    def createBackupDir(self, output):
        _backupDir = self.createSubDir(output, "backups")
        return(_backupDir)
    def createOutputFileName(self, argArray):
        self.outFileName = [] #clear out any arguments from previous call    
        for a in argArray:
            self.outFileName.append(str(a))
        return("".join(self.outFileName))
    def createOutputAndLogFiles(self, output_base, log_base, fileType, argArray=None):
        if argArray:
            outArray = [output_base, "_", "_".join(argArray), fileType]
            logArray = [log_base, "_", "_".join(argArray), fileType, ".log"] 
        else:
            outArray = [output_base, fileType]
            logArray = [log_base, fileType, ".log"]
        outFile = self.createOutputFileName(outArray)
        logFile = self.createOutputFileName(logArray)
        return (outFile, logFile)

>>>>>>> 4e41709a
class PipelineStage():
    def __init__(self):
        self.mem = 2.0 # default memory allotted per stage
        self.procs = 1 # default number of processors per stage
        self.inputFiles = [] # the input files for this stage
        self.outputFiles = [] # the output files for this stage
        self.logFile = None # each stage should have only one log file
        self.status = None
        self.name = ""
        self.colour = "black"

    def isFinished(self):
        if self.status == "finished":
            return True
        else:
            return False
    def setRunning(self):
        self.status = "running"
    def setFinished(self):
        self.status = "finished"
    def setFailed(self):
        self.status = "failed"
    def setNone(self):
        self.status = None
    def setMem(self, mem):
        self.mem = mem
    def getMem(self):
        return self.mem
    def setProcs(self, num):
        self.procs = num
    def getProcs(self):
        return self.procs
    def getHash(self):
        return(hash("".join(self.outputFiles) + "".join(self.inputFiles)))
    def __eq__(self, other):
        if self.inputFiles == other.inputFiles and self.outputFiles == other.outputFiles:
            return True
        else:
            return False
    def __ne__(self, other):
        if self.inputFiles == other.inputFiles and self.outputFiles == other.outputFiles:
            return False
        else:
            return True

class CmdStage(PipelineStage):
    def __init__(self, argArray):
        PipelineStage.__init__(self)
        self.argArray = argArray # the raw input array
        self.cmd = [] # the input array converted to strings
        self.parseArgs()
        self.checkLogFile()
    def parseArgs(self):
        if self.argArray:
            for a in self.argArray:
                ft = getattr(a, "fileType", None)
                if ft == "input":
                    self.inputFiles.append(str(a))
                elif ft == "output":
                    self.outputFiles.append(str(a))
                self.cmd.append(str(a))
                self.name = self.cmd[0]
    def checkLogFile(self):
        if not self.logFile:
            self.logFile = self.name + "." + datetime.isoformat(datetime.now()) + ".log"
    def setLogFile(self, logFileName): 
        self.logFile = str(logFileName)
    def execStage(self):
        of = open(self.logFile, 'w')
        of.write("Running on: " + socket.gethostname() + " at " + datetime.isoformat(datetime.now(), " ") + "\n")
        of.write(repr(self) + "\n")
        of.flush()

        if self.is_effectively_complete():
            of.write("All output files exist. Skipping stage.\n")
            returncode = 0
        else: 
            returncode = call(self.cmd, stdout=of, stderr=of, shell=False) #TODO: shell = False?  Is this okay?
        of.close()
        return(returncode)
    
    def is_effectively_complete(self):
        """check if this stage is effectively complete (if output files already exist)"""
        all_files_exist = True
        for output in self.outputFiles + self.inputFiles:
            if not os.path.exists(output):
                all_files_exist = False
                break
        return all_files_exist

    def getHash(self):
        return(hash(" ".join(self.cmd)))
    def __repr__(self):
        return(" ".join(self.cmd))

class Pipeline(Pyro.core.SynchronizedObjBase):
    def __init__(self):
        # initialize the remote objects bits
        Pyro.core.SynchronizedObjBase.__init__(self)
        # the core pipeline is stored in a directed graph. The graph is made
        # up of integer indices
        self.G = nx.DiGraph()
        # an array of the actual stages (PipelineStage objects)
        self.stages = []
        self.nameArray = []
        # a queue of the stages ready to be run - contains indices
        self.runnable = Queue.Queue()
        # the current stage counter
        self.counter = 0
        # hash to keep the output to stage association
        self.outputhash = {}
        # a hash per stage - computed from inputs and outputs or whole command
        self.stagehash = {}
        # an array containing the status per stage
        self.processedStages = []
        # location of backup files for restart if needed
        self.backupFileLocation = None
        # list of registered clients
        self.clients = []
        
        self.skipped_stages = 0
    def addStage(self, stage):
        """adds a stage to the pipeline"""
        # check if stage already exists in pipeline - if so, don't bother

        # check if stage exists - stage uniqueness defined by in- and outputs
        # for base stages and entire command for CmdStages
        h = stage.getHash()
        if self.stagehash.has_key(h):
            self.skipped_stages += 1 
            #stage already exists - nothing to be done
        else: #stage doesn't exist - add it
            # add hash to the dict
            self.stagehash[h] = self.counter
            #self.statusArray[self.counter] = 'notstarted'
            # add the stage itself to the array of stages
            self.stages.append(stage)
            self.nameArray.append(stage.name)
            # add all outputs to the output dictionary
            for o in stage.outputFiles:
                self.outputhash[o] = self.counter
            # add the stage's index to the graph
            self.G.add_node(self.counter, label=stage.name,color=stage.colour)
            # increment the counter for the next stage
            self.counter += 1
    def selfPickle(self):
        """Pickles pipeline in case future restart is needed"""
        if (self.backupFileLocation == None):
            self.setBackupFileLocation()
        pickle.dump(self.G, open(str(self.backupFileLocation) + '/G.pkl', 'wb'))
        pickle.dump(self.stages, open(str(self.backupFileLocation) + '/stages.pkl', 'wb'))
        pickle.dump(self.nameArray, open(str(self.backupFileLocation) + '/nameArray.pkl', 'wb'))
        pickle.dump(self.counter, open(str(self.backupFileLocation) + '/counter.pkl', 'wb'))
        pickle.dump(self.outputhash, open(str(self.backupFileLocation) + '/outputhash.pkl', 'wb'))
        pickle.dump(self.stagehash, open(str(self.backupFileLocation) + '/stagehash.pkl', 'wb'))
        pickle.dump(self.processedStages, open(str(self.backupFileLocation) + '/processedStages.pkl', 'wb'))
        logger.info("Pipeline pickled")
    def restart(self):
        """Restarts the pipeline from previously pickled backup files."""
        if (self.backupFileLocation == None):
            self.setBackupFileLocation()
            logger.info("Backup location not specified. Looking in the current directory.")
        try:
            self.G = pickle.load(open(str(self.backupFileLocation) + '/G.pkl', 'rb'))
            self.stages = pickle.load(open(str(self.backupFileLocation) + '/stages.pkl', 'rb'))
            self.nameArray = pickle.load(open(str(self.backupFileLocation) + '/nameArray.pkl', 'rb'))
            self.counter = pickle.load(open(str(self.backupFileLocation) + '/counter.pkl', 'rb'))
            self.outputhash = pickle.load(open(str(self.backupFileLocation) + '/outputhash.pkl', 'rb'))
            self.stagehash = pickle.load(open(str(self.backupFileLocation) + '/stagehash.pkl', 'rb'))
            self.processedStages = pickle.load(open(str(self.backupFileLocation) + '/processedStages.pkl', 'rb'))
            logger.info('Successfully reimported old data from backups.')
        except:
            logger.exception("Backup files are not recoverable.  Pipeline restart required.")
            sys.exit()

        done = []
        for i in self.G.nodes_iter():
            if self.stages[i].isFinished() == True:
                done.append(i)
        logger.debug('Previously completed stages (of ' + str(len(self.stages)) + ' total): ' + str(done))
        self.initialize()
        self.printStages()

    def setBackupFileLocation(self, outputDir=None):
        """Sets location of backup files."""
        if (outputDir == None):
            # set backups in current directory if directory doesn't currently exist
            outputDir = os.getcwd() 
        self.backupFileLocation = fh.createBackupDir(outputDir)   
    def addPipeline(self, p):
        for s in p.stages:
            self.addStage(s)
    def printStages(self):
        for i in range(len(self.stages)):
            print(str(i) + "  " + str(self.stages[i]))
        print self.skipped_stages, "stages skipped as redundant. ", len(self.stages), "stages to run."
                   
    def createEdges(self):
        """computes stage dependencies by examining their inputs/outputs"""
        starttime = time.time()
        # iterate over all nodes
        for i in self.G.nodes_iter():
            for ip in self.stages[i].inputFiles:
                # if the input to the current stage was the output of another
                # stage, add a directional dependence to the DiGraph
                if self.outputhash.has_key(ip):
                    self.G.add_edge(self.outputhash[ip], i)
        endtime = time.time()
        logger.info("Create Edges time: " + str(endtime-starttime))
    def computeGraphHeads(self):
        """adds stages with no incomplete predecessors to the runnable queue"""
        graphHeads = []
        for i in self.G.nodes_iter():
            if self.stages[i].isFinished() == False:
                """ either it has 0 predecessors """
                if len(self.G.predecessors(i)) == 0:
                    self.runnable.put(i)
                    graphHeads.append(i)
                """ or all of its predecessors are finished """
                if len(self.G.predecessors(i)) != 0:
                    predfinished = True
                    for j in self.G.predecessors(i):
                        if self.stages[j].isFinished() == False:
                            predfinished = False
                    if predfinished == True:
                        self.runnable.put(i) 
                        graphHeads.append(i)
        logger.debug("Graph heads: " + str(graphHeads))
    def getStage(self, i):
        """given an index, return the actual pipelineStage object"""
        return(self.stages[i])
    def getRunnableStageIndex(self):
        """returns the next runnable stage, or None"""
        if self.runnable.empty():
            return None
        else:
            index = self.runnable.get()
            self.stages[index].setRunning()
            return index
        
    def setStageStarted(self, index, clientURI=None):
        print "Starting Stage " + str(index) + ": " + str(self.stages[index]),
        if clientURI:
            print "(" + str(clientURI) + ")"
        else: 
            print

    def checkIfRunnable(self, index):
        """stage added to runnable queue if all predecessors finished"""
        canRun = True
        logger.debug("Checking if stage " + str(index) + " is runnable ...")
        if self.stages[index].isFinished() == True:
            canRun = False
        else:
            for i in self.G.predecessors(index):
                #print "Predecessor: Stage " + str(i),               
                s = self.getStage(i)
                #print " State: " + str(s.status) 
                if s.isFinished() == False:
                    canRun = False
        logger.debug("Stage " + str(index) + " Runnable: " + str(canRun))
        return canRun

    def setStageFinished(self, index, save_state = True):
        """given an index, sets corresponding stage to finished and adds successors to the runnable queue"""
        print "Finished Stage " + str(index) + ": " + str(self.stages[index])
        self.stages[index].setFinished()
        self.processedStages.append(index)
        if save_state: 
            self.selfPickle()
        for i in self.G.successors(index):
            if self.checkIfRunnable(i):
                self.runnable.put(i)

    def setStageFailed(self, index):
        """given an index, sets stage to failed, adds to processed stages array"""
        self.stages[index].setFailed()
        logger.info("ERROR in Stage " + str(index) + ": " + str(self.stages[index]))
        self.processedStages.append(index)
<<<<<<< HEAD
        for i in nx.dfs_successors(self.G, index).keys():
=======
        for i in dfs_successors(self.G, index).keys():
>>>>>>> 4e41709a
            self.processedStages.append(index)

    def requeue(self, i):
        """If stage cannot be run due to insufficient mem/procs, executor returns it to the queue"""
        self.stages[i].setNone()
        self.runnable.put(i)            
    def initialize(self):
        """called once all stages have been added - computes dependencies and adds graph heads to runnable queue"""
        self.runnable = Queue.Queue()
        self.createEdges()
        self.computeGraphHeads()
    def continueLoop(self):
        """Returns 1 unless all stages are finished. Used in Pyro communication."""
        logger.debug("# stages %i. # processed: %i.", len(self.stages), len(self.processedStages))
        return(len(self.stages) > len(self.processedStages))
    def getProcessedStageCount(self):
        return(len(self.processedStages))
    def register(self, client):
        """Adds new client to array of registered clients."""
        print "CLIENT REGISTERED: " + str(client)
        self.clients.append(client)

def launchPipelineExecutor(options, programName=None):
    """Launch pipeline executor directly from pipeline"""
    pipelineExecutor = pe.pipelineExecutor(options)
    if options.queue=="sge":
        pipelineExecutor.submitToQueue(programName) 
    else: 
        pipelineExecutor.launchPipeline()    

def skip_completed_stages(pipeline):
    runnable = []
    while True:
        i = pipeline.getRunnableStageIndex()                 
        if i == None:
            break
        
        s = pipeline.getStage(i)
        if not isinstance(s, CmdStage):
            runnable.append(i)
            continue
        
        if not s.is_effectively_complete():
            runnable.append(i)
            continue
        
        pipeline.setStageStarted(i, "PYRO://127.0.0.1:blah")
        pipeline.setStageFinished(i, save_state = False)
        logger.debug("skipping stage %i" % i)
    
    for i in runnable:
        pipeline.requeue(i)
        
def launchServer(pipeline, options, e):
    """Starts Pyro Server in a separate thread"""
    Pyro.core.initServer()
    daemon=Pyro.core.Daemon()
    
    #Note: Pyro NameServer must be started for this function to work properly
    if options.use_ns:
        ns=Pyro.naming.NameServerLocator().getNS()
        daemon.useNameServer(ns)
    
    uri=daemon.connect(pipeline, "pipeline")
    print("Daemon is running on port: " + str(daemon.port))
    print("The object's uri is: " + str(uri))

    # If not using Pyro NameServer, must write uri to file for reading by client.
    if not options.use_ns:
        uf = open(options.urifile, 'w')
        uf.write(str(uri))
        uf.close()
    
    e.set()
    
    try:
        daemon.requestLoop(pipeline.continueLoop)
    except:
        logger.exception("Failed in pipelineDaemon")
        sys.exit()
    else:
        print("Pipeline completed. Daemon unregistering " + str(len(pipeline.clients)) + " client(s) and shutting down...")
        for c in pipeline.clients[:]:
            clientObj = Pyro.core.getProxyForURI(c)
            clientObj.serverShutdownCall(True)
            print "Made serverShutdownCall to: " + str(c)
            pipeline.clients.remove(c)
            print "Client deregistered from server: "  + str(c)
        daemon.shutdown(True)
        print("Objects successfully unregistered and daemon shutdown.")
        e.clear()

def flatten_pipeline(p):
    """return a list of tuples for each stage.

       Each item in the list is (id, command, [dependencies]) 
       where dependencies is a list of stages depend on this stage to be complete before they run.
    """
    def post(x, y):
        if y[0] in x[2]: 
           return 1
        elif x[0] in y[2]:
           return -1
        else:
           return 0 
                
    return sorted([(i, str(p.stages[i]), p.G.predecessors(i)) for i in p.G.nodes_iter()],cmp=post)

def sge_script(p):
    qsub = "sge_batch_hold -l vf=2G"
    flat = flatten_pipeline(p)

    subs   = []
    alter  = []
    unhold = []
    f = lambda x: "MAGeT_%i" % x

    script = []
    skipped_stages = 0
    for i in flat:
        job_id,cmd,depends = i
        stage  = p.getStage(job_id)
        if isinstance(stage, CmdStage): 
            if stage.is_effectively_complete():
                skipped_stages += 1
                continue
        name = f(job_id)
        deps = ",".join(map(f,depends))
	job_cmd="%s -J %s %s" % (qsub, name, cmd)
        script.append(job_cmd)
        if depends:
	    depend_cmd="qalter -hold_jid %s %s" % (deps,name)
            script.append(depend_cmd)
	unhold_cmd = "qalter -h U %s" % name
        script.append(unhold_cmd)
    
    print skipped_stages, "stages skipped (outputs exist).", len(subs), "stages to run."
    return script #subs + alter + unhold

def pipelineDaemon(pipeline, returnEvent, options=None, programName=None):
    """Launches Pyro server and (if specified by options) pipeline executors"""

    #check for valid pipeline 
    if pipeline.runnable.empty()==None:
        print "Pipeline has no runnable stages. Exiting..."
        sys.exit()

    if options.queue == "sge_script":
        script = open("sge_script", "w")
        script.write("\n".join(sge_script(pipeline)))
        script.close()
        print "SGE job submission script for this pipeline written to sge_script"
        sys.exit()

    if options.urifile==None:
        options.urifile = os.path.abspath(os.curdir + "/" + "uri")
        
    logger.debug("Examining filesystem to determine skippable stages...")
    skip_completed_stages(pipeline)
    
    e = Event()
    logger.debug("# stages %i. # processed: %i.", len(pipeline.stages), len(pipeline.processedStages))
    logger.debug("Starting server...")
    process = Process(target=launchServer, args=(pipeline,options,e,))
    process.start()
    e.wait()
    logger.debug("Launching executors...")
    if options.num_exec != 0:
        processes = [Process(target=launchPipelineExecutor, args=(options,programName,)) for i in range(options.num_exec)]
        for p in processes:
            p.start()
        for p in processes:
            p.join()
    
    #Return to calling code if pipeline has no more runnable stages:
    #Event will be cleared once clients are unregistered. 
    while e.is_set():
        sys.stdout.flush()
        time.sleep(5)
    returnEvent.set()<|MERGE_RESOLUTION|>--- conflicted
+++ resolved
@@ -9,10 +9,6 @@
 import sys
 import socket
 import time
-<<<<<<< HEAD
-=======
-from networkx.algorithms.traversal.depth_first_search import dfs_successors
->>>>>>> 4e41709a
 from datetime import datetime
 from subprocess import call
 from multiprocessing import Process, Event
@@ -45,63 +41,6 @@
     def setType(self):
         self.fileType = "log"
 
-<<<<<<< HEAD
-=======
-class FileHandling():
-    """File handling class for creating subdirectories/base file names as needed"""
-    def __init__(self):
-        self.outFileName = []
-    def removeFileExt(self, input):
-        base, ext = os.path.splitext(input)
-        return(basename(input).replace(str(ext), ""))
-    def createSubDir(self, input_dir, subdir):
-        _newdir = os.path.join(input_dir, subdir)
-        if not isdir(_newdir):
-            mkdir(_newdir)
-        return (_newdir)
-    def createLogDir(self, input_dir):
-        _logDir = self.createSubDir(input_dir, "log")
-        return (_logDir)
-    def createBaseName(self, input_dir, base):
-        return (os.path.join(input_dir,base))
-    def createSubDirSubBase(self, input_dir, subdir, input_base):
-        """Return a subdirectory and basename in that subdirectory.
-           
-           The subdirectory is <input_dir>/<subdir>
-           The new basename is <input_dir>/<subdir>/<input_base> 
-        """
-        _subDir = self.createSubDir(input_dir, subdir)
-        _subBase = self.createBaseName(_subDir, input_base)
-        return (_subDir, _subBase)
-    def createLogDirLogBase(self, input_dir, input_base):
-        """Return a subdirectory and basename in that subdirectory for logging.
-        
-           The subdirectory is <input_dir>/log
-           The new basename is <input_dir>/log/<input_base> 
-        """
-        _logDir = self.createLogDir(input_dir)
-        _logBase = self.createBaseName(_logDir, input_base)
-        return (_logDir, _logBase)
-    def createBackupDir(self, output):
-        _backupDir = self.createSubDir(output, "backups")
-        return(_backupDir)
-    def createOutputFileName(self, argArray):
-        self.outFileName = [] #clear out any arguments from previous call    
-        for a in argArray:
-            self.outFileName.append(str(a))
-        return("".join(self.outFileName))
-    def createOutputAndLogFiles(self, output_base, log_base, fileType, argArray=None):
-        if argArray:
-            outArray = [output_base, "_", "_".join(argArray), fileType]
-            logArray = [log_base, "_", "_".join(argArray), fileType, ".log"] 
-        else:
-            outArray = [output_base, fileType]
-            logArray = [log_base, fileType, ".log"]
-        outFile = self.createOutputFileName(outArray)
-        logFile = self.createOutputFileName(logArray)
-        return (outFile, logFile)
-
->>>>>>> 4e41709a
 class PipelineStage():
     def __init__(self):
         self.mem = 2.0 # default memory allotted per stage
@@ -381,11 +320,7 @@
         self.stages[index].setFailed()
         logger.info("ERROR in Stage " + str(index) + ": " + str(self.stages[index]))
         self.processedStages.append(index)
-<<<<<<< HEAD
         for i in nx.dfs_successors(self.G, index).keys():
-=======
-        for i in dfs_successors(self.G, index).keys():
->>>>>>> 4e41709a
             self.processedStages.append(index)
 
     def requeue(self, i):
