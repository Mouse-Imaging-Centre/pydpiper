--- conflicted
+++ resolved
@@ -18,11 +18,8 @@
 import threading
 
 os.environ["PYRO_LOGLEVEL"] = os.getenv("PYRO_LOGLEVEL", "INFO")
-<<<<<<< HEAD
 os.environ["PYRO_LOGFILE"]  = os.path.splitext(os.path.basename(__file__))[0] + ".log"
 # TODO name the server logfile more descriptively
-=======
->>>>>>> f41b545c
 
 import Pyro4
 import pipeline_executor as pe
