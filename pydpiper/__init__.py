# Python __init__.py file so pipeline directory will be treated as a package.
<<<<<<< HEAD
__all__ = ["pipeline", "pipeline_executor", "queueing", "file_handling"]
=======
__all__ = ["pipeline", "pipeline_executor", "queueing", "application"]
>>>>>>> 4e41709a
<|MERGE_RESOLUTION|>--- conflicted
+++ resolved
@@ -1,6 +1,2 @@
 # Python __init__.py file so pipeline directory will be treated as a package.
-<<<<<<< HEAD
-__all__ = ["pipeline", "pipeline_executor", "queueing", "file_handling"]
-=======
-__all__ = ["pipeline", "pipeline_executor", "queueing", "application"]
->>>>>>> 4e41709a
+__all__ = ["pipeline", "pipeline_executor", "queueing", "file_handling", "application"]
