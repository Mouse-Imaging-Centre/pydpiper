#!/usr/bin/env python

from datetime import datetime
from os.path import isdir, basename
from os import mkdir
import os
import re
import subprocess

SLEEP_TIME = 5

class runOnQueueingSystem():
    def __init__(self, options, sysArgs=None):
        #Note: options are the same as whatever is in calling program
        #Options MUST also include standard pydpiper options
        # FIXME when using --scinet, we can't override options values having numerical defaults
        # (mem/procs/time-to-accept-jobs/time-to-seppuku) with --mem/--procs/... since
        # we don't know if the values in options are supplied by the 
        # user or are defaults ... to fix this, we could use None as the 
        # default and set non-scinet defaults later or use optargs in a more sophisticated way(?)
        if options.scinet:
            self.mem = 14
            self.procs = 8
            self.ppn = 8
            self.queue_name = options.queue_name or options.queue or "batch"
            self.queue_type = "pbs"
            self.time_to_accept_jobs = 48 * 60
        else:
            self.mem = options.mem
            self.procs = options.proc
            self.ppn = options.ppn
            self.queue_name = options.queue_name or options.queue
            self.queue_type = options.queue or options.queue_type
            self.time_to_accept_jobs = options.time_to_accept_jobs
        self.arguments = sysArgs #sys.argv in calling program
        self.numexec = options.num_exec 
        self.time = options.time or "2:00:00:00"      
        self.ns = options.use_ns
        self.uri_file = options.urifile
        if self.uri_file is None:
            self.uri_file = os.path.abspath(os.curdir + "/" + "uri")
        self.jobDir = os.environ["HOME"] + "/pbs-jobs"
        if not isdir(self.jobDir):
            mkdir(self.jobDir) 
        if self.arguments is None:
            self.jobName = "pydpiper"
        else:
            executablePath = os.path.abspath(self.arguments[0])
            self.jobName = basename(executablePath)
    def relevant(arg):
        if re.search("--queue-name", arg):
            return True
        elif re.search("--(num-executors|proc|queue|mem|time|ppn)", arg):
            return False
        else:
            return True
    def buildMainCommand(self):
        """Re-construct main command to be called in pbs script, removing un-necessary arguments"""
        def relevant(arg):
            if re.search("--(num-executors|proc|queue|mem|time|ppn|scinet)", arg):
                return False
            else:
                return True
        reconstruct = ""
        if self.arguments:
            reconstruct += ' '.join(filter(relevant, self.arguments)) + " --num-executors=0 "
        return reconstruct
    def constructAndSubmitJobFile(self, identifier, isMainFile, depends):
        """Construct the bulk of the pbs script to be submitted via qsub"""
        now = datetime.now()  
        jobName = self.jobName + identifier + now.strftime("%Y%m%d-%H%M%S%f") + ".job"
        self.jobFileName = self.jobDir + "/" + jobName
        self.jobFile = open(self.jobFileName, "w")
        self.addHeaderAndCommands(isMainFile)
        self.completeJobFile()
        jobId = self.submitJob(depends = depends)
        return jobId
    def createAndSubmitPbsScripts(self): 
        """Creates pbs script(s) for main program and separate executors, if needed"""       
        serverJobId = self.createAndSubmitMainJobFile()
        if self.numexec >= 2:
            for i in range(1, self.numexec):
                self.createAndSubmitExecutorJobFile(i, serverJobId)
    def createAndSubmitMainJobFile(self): 
        return self.constructAndSubmitJobFile("-pipeline-", isMainFile=True, depends = None)
    def createAndSubmitExecutorJobFile(self, i, serverJobId):
        # This is called directly from pipeline_executor
        # For multiple executors, this will be called multiple-times.
        execId = "-executor-" + str(i) + "-"
        self.constructAndSubmitJobFile(execId, isMainFile=False, depends=serverJobId)
    def addHeaderAndCommands(self, isMainFile):
        """Constructs header and commands for pbs script, based on options input from calling program"""
        self.jobFile.write("#!/bin/bash" + "\n")
        requestNodes = 1
        execProcs = self.procs
        mainCommand = ""
        name = self.jobName
        launchExecs = True   
        if isMainFile:
            # Number of nodes used depends on:
            # 1) number of available processors per node
            # 2) number of processes per executor
            nodes = divmod(self.procs, self.ppn)
            mainCommand = self.buildMainCommand()
            if self.numexec == 0:
                launchExecs = False
                name += "-no-executors"
            elif self.numexec == 1:
                name += "-all"
                execProcs = self.procs
                halfPpn = self.ppn/2
                if nodes[1] <= halfPpn and nodes[0] != 0:
                    requestNodes = nodes[0]
                else:
                    requestNodes = nodes[0] + 1               
            else:  
                name += "-plus-exec" 
                execProcs = self.procs
        else:
            name += "-executor"
        self.jobFile.write("#PBS -l nodes=%d:ppn=%d,walltime=%s\n" % (requestNodes, self.ppn, self.time))
        self.jobFile.write("#PBS -N %s\n" % name)
        self.jobFile.write("#PBS -q %s\n" % self.queue_name)
        self.jobFile.write("module load gcc intel python\n\n")
        self.jobFile.write("cd $PBS_O_WORKDIR\n\n") # jobs start in $HOME; $PBS_O_WORKDIR is the submission directory
        if mainCommand:
            self.jobFile.write(self.buildMainCommand())
            self.jobFile.write(" &\n\n")
        if launchExecs:
<<<<<<< HEAD
            # sleep to ensure that pipeline server has time to start
            self.jobFile.write("sleep %s\n\n" % SLEEP_TIME)
            self.jobFile.write("pipeline_executor.py --num-executors=1 --uri-file=%s --proc=%d --mem=%.2f" % (self.uri_file, execProcs, self.mem))
=======
            if not mainCommand:
                self.jobFile.write("sleep %s\n\n" % SLEEP_TIME) # sleep to ensure that pipeline server has time to start
            self.jobFile.write("pipeline_executor.py --num-executors=1 --uri-file=%s --proc=%d --mem=%.2f --time-to-accept-jobs=%d" % (self.uri_file, execProcs, self.mem, self.time_to_accept_jobs))
>>>>>>> fcd69951
            if self.ns:
                self.jobFile.write(" --use-ns ")
            self.jobFile.write(" &\n\n")
    def completeJobFile(self):
        """Completes pbs script--wait for background jobs to terminate as per scinet wiki"""
        self.jobFile.write("wait" + "\n")
        self.jobFile.close()
    def submitJob(self, depends=None): 
        """Submit job to batch queueing system"""
        if depends is not None:
            out = subprocess.check_output(['qsub', '-Wafter:' + depends, self.jobFileName])
        else:
            out = subprocess.check_output(['qsub', self.jobFileName])
        jobId = out.strip()
        print(jobId)
        print("Submitted!")
        return jobId<|MERGE_RESOLUTION|>--- conflicted
+++ resolved
@@ -127,15 +127,9 @@
             self.jobFile.write(self.buildMainCommand())
             self.jobFile.write(" &\n\n")
         if launchExecs:
-<<<<<<< HEAD
-            # sleep to ensure that pipeline server has time to start
-            self.jobFile.write("sleep %s\n\n" % SLEEP_TIME)
-            self.jobFile.write("pipeline_executor.py --num-executors=1 --uri-file=%s --proc=%d --mem=%.2f" % (self.uri_file, execProcs, self.mem))
-=======
             if not mainCommand:
                 self.jobFile.write("sleep %s\n\n" % SLEEP_TIME) # sleep to ensure that pipeline server has time to start
             self.jobFile.write("pipeline_executor.py --num-executors=1 --uri-file=%s --proc=%d --mem=%.2f --time-to-accept-jobs=%d" % (self.uri_file, execProcs, self.mem, self.time_to_accept_jobs))
->>>>>>> fcd69951
             if self.ns:
                 self.jobFile.write(" --use-ns ")
             self.jobFile.write(" &\n\n")
