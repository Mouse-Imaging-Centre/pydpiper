--- conflicted
+++ resolved
@@ -1,22 +1,11 @@
-<<<<<<< HEAD
 `pydpiper` is a set of Python modules that offers programmatic control over pipelines. 
 
-It is very much under active development. The paper describing the framework can be found here:
+It is very much under active development. The paper describing the framework can be found here (note that the internals have changed significantly over time):
 
 http://www.ncbi.nlm.nih.gov/pubmed/25126069
 
 We kindly ask you to reference this paper when using the code.
-
-Classes for building and controling the pipeline can be found in `pydpiper/pipeline.py`.
-The location of the pipeline directory must be in the user's `$PYTHONPATH`. 
-=======
-`pydpiper` is a set of Python modules that offers programmatic control over pipelines.
-It is very much under active development.  For installation
-instructions, see the INSTALL file.
->>>>>>> ea00ebf2
-
-Classes for building and controling the pipeline can be found in `pydpiper/pipeline.py`.  
-The code for executing the pipeline can be found in `pipeline_executor.py`.
+For installation instructions, see the INSTALL file.
 
 `pydpiper` supports config files (lowest precedence), environment variables, and command-line flags (highest precedence) in a mostly uniform way via the [ConfigArgParse](https://pypi.python.org/pypi/ConfigArgParse) module.  For examples, see the `config` directory; note that unlike the command line, values in key-value pairs must not be quoted (e.g., `--queue-type=sge`, not `--queue-type='sge'`).  The config file should also be accessible to any remote machines.  You can specify a default configuration file location (e.g., for a site-wide default) with the (otherwise undocumented) environment variable `PYDPIPER_CONFIG_FILE`.
 
