--- conflicted
+++ resolved
@@ -6,28 +6,12 @@
 Unzip and untar and change into the source directory (e.g. cd pydpiper)
 Run: python setup.py install 
 
-<<<<<<< HEAD
 System dependencies:
 
 minc-toolkit - https://github.com/BIC-MNI/minc-toolkit
 minc-stuffs - https://github.com/Mouse-Imaging-Centre/minc-stuffs
+pyminc - https://github.com/Mouse-Imaging-Centre/pyminc (Python, but not on PyPI)
 graphviz - http://www.graphviz.org/ (optional)
 
 Various Python libraries are also required (see `setup.py` for details); these should
-be installed automatically by setuptools when the above command is run.
-=======
-System dependencies: 
-
-minc-toolkit - https://github.com/BIC-MNI/minc-toolkit
-minc-stuffs - https://github.com/Mouse-Imaging-Centre/minc-stuffs
-pyminc - https://github.com/Mouse-Imaging-Centre/pyminc (Python, but not on PyPI)
-graphviz - http://www.graphviz.org/ (installable from most package managers)
-
-Python dependencies (automatically installable from PyPI):
-
-Pyro4 - http://pythonhosted.org/Pyro4
-NetworkX - http://networkx.lanl.gov/
-ConfigArgParse - https://pypi.python.org/pypi/ConfigArgParse
-Py.test - http://pytest.org/
-pygraphviz - http://pygraphviz.github.io/
->>>>>>> 443537d8
+be installed automatically by setuptools when the above command is run.