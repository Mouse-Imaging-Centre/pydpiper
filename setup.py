--- conflicted
+++ resolved
@@ -3,11 +3,7 @@
 from setuptools import setup
 
 setup(name='pydpiper',
-<<<<<<< HEAD
-      version='1.18.1',
-=======
       version='2.0',
->>>>>>> ea00ebf2
       license='Modified BSD',
       description='Python code for flexible pipeline control',
       long_description='Python code for flexible pipeline control',
@@ -15,11 +11,7 @@
       maintainer_email='matthijs@mouseimaging.ca',
       url='https://github.com/Mouse-Imaging-Centre/pydpiper',
       install_requires=[
-<<<<<<< HEAD
-        'ConfigArgParse>0.10.0',
-=======
         'ConfigArgParse>=0.11.0',
->>>>>>> ea00ebf2
         'networkx',
         'ordered-set',
         'pandas',
@@ -33,13 +25,6 @@
         'pytest',
         'typing'
       ],
-<<<<<<< HEAD
-      packages=['pydpiper', 'applications', 'atoms_and_modules'], 
-      data_files=[('config', ['config/CCM_HPF.cfg', 'config/MICe.cfg','config/MICe_dev.cfg','config/SciNet.cfg','config/SciNet_debug.cfg'])],
-      scripts=['pydpiper/pipeline_executor.py', 'pydpiper/check_pipeline_status.py', 'applications/MAGeT.py', 'applications/MBM.py', 'applications/registration_chain.py',
-               'applications/twolevel_model_building.py', 'applications/pairwise_nlin.py', 'atoms_and_modules/NLIN.py', 'atoms_and_modules/LSQ12.py', 'atoms_and_modules/LSQ6.py'],
-      dependency_links=["https://github.com/bw2/ConfigArgParse/archive/574f231d05d7d15c6f3eea08b783ffae858add3f.tar.gz#egg=ConfigArgParse-0.11.0"])
-=======
       #extras_require = { 'graphing' : ['pygraphviz']},  # could make pygraphviz optional, but then won't auto-install
       platforms="any",
       packages=['pydpiper', 'pydpiper.core', 'pydpiper.minc', 'pydpiper.execution', 'pydpiper.pipelines'],
@@ -53,5 +38,4 @@
                  'registration_chain.py', 'twolevel_model_building.py']]),
                  #'stats.py',
       tests_require=['pytest']
-      )
->>>>>>> ea00ebf2
+      )