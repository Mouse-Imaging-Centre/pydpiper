--- conflicted
+++ resolved
@@ -12,12 +12,6 @@
       url='https://github.com/mfriedel/pydpiper',
       platforms="any",
       packages=['pydpiper', 'pydpiper_apps', 'pydpiper_apps.MAGeT', "pydpiper_apps.minc_tools"], 
-      scripts=['pydpiper/pipeline_executor.py', 'pydpiper_apps/MAGeT/MAGeT.py', 'pydpiper_apps/minc_tools/MBM.py',
-<<<<<<< HEAD
+      scripts=['pydpiper/pipeline_executor.py', 'pydpiper_apps/MAGeT/MAGeT.py', 'pydpiper_apps/minc_tools/MBM.py', 
                'pydpiper_apps/minc_tools/registration_chain.py', 'pydpiper_apps/minc_tools/pairwise_nlin.py', 
-               'pydpiper_apps/minc_tools/NLIN.py']
-=======
-               'pydpiper_apps/minc_tools/registration_chain.py', 'pydpiper_apps/minc_tools/pairwise_nlin.py',
-               'pydpiper_apps/minc_tools/LSQ6.py']
->>>>>>> 89422eda
-      )+               'pydpiper_apps/minc_tools/NLIN.py', 'pydpiper_apps/minc_tools/LSQ6.py'])