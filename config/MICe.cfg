--- conflicted
+++ resolved
@@ -1,10 +1,5 @@
 [MICe]
 queue-type slurm
 proc 1
-<<<<<<< HEAD
 mem  24
-pe   smp
-=======
-mem  14
->>>>>>> 51a6835d
 time-to-accept-jobs 180