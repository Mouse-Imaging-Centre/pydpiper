#!/usr/bin/env python

from __future__ import print_function
from pydpiper.application import AbstractApplication
from pydpiper.pipeline import Pipeline, CmdStage, InputFile, OutputFile, LogFile
import pydpiper.file_handling as fh
import atoms_and_modules.registration_functions as rf
import atoms_and_modules.registration_file_handling as rfh
import atoms_and_modules.minc_atoms as ma
import atoms_and_modules.minc_parameters as mp
from os.path import abspath
<<<<<<< HEAD
=======
from os.path import dirname
from os.path import exists
from os.path import basename
import string
from optparse import OptionGroup
>>>>>>> c2436ca8
import logging
import sys

logger = logging.getLogger(__name__)

def verifyCorrectLSQ6TargetOptions(bootstrap, init_model, lsq6_target):
    """
    This function can be called using the parameters that are set using 
    the flags:
    --bootstrap
    --init-model
    --lsq6-target
    
    it will check that exactly one of the options is provided and exits 
    otherwise. 
    """
    # check how many options have been specified that can be used as the initial target
    number_of_target_options = sum((bootstrap   != False,
                                    init_model  != None,
                                    lsq6_target != None))
    if(number_of_target_options == 0):
        print("\nError: please specify a target for the 6 parameter alignmnet. Options are: --lsq6-target, --init-model, --bootstrap.\n")
        sys.exit()
    if(number_of_target_options > 1):
        print("\nError: please specify only one of the following options: --lsq6-target, --init-model, --bootstrap. Don't know which target to use...\n")
        sys.exit()

def addLSQ6ArgumentGroup(parser):
    """
        standard options for the LSQ6 module
    """
    group = parser.add_argument_group("LSQ6-registration options", "Options for performing a 6 parameter (rigid) registration.")
    group.add_argument("--lsq6-target", dest="lsq6_target",
                     type=str, default=None,
                     help="File to be used as the target for the 6 parameter alignment. [Default = %(default)s]")
    group.add_argument("--init-model", dest="init_model",
                     type=str, default=None,
                     help="File in standard space in the initial model. The initial model "
                     "can also have a file in native space and potentially a transformation "
<<<<<<< HEAD
                     "file. See our wiki for detailed information on initial models. [Default = %(default)s]")
    group.add_argument("--bootstrap", dest="bootstrap",
                     action="store_true", default=False,
                     help="Use the first inputfile to the pipeline as the target for the 6 parameter alignment. [Default = %(default)s]")
=======
                     "file. See our wiki for detailed information on initial models.")
    group.add_option("--lsq6-alternate-data-prefix", dest="lsq6_alternate_prefix",
                     type="string", default=None,
                     help="Specify a prefix for an augmented data set to use for the 6 parameter "
                     "alignment. Assumptions: there is a matching alternate file for each regular input "
                     "file, e.g. input files are: input_1.mnc input_2.mnc ... input_n.mnc. If the "
                     "string provided for this flag is \"aug_\", then the following files should exists: "
                     "aug_input_1.mnc aug_input_2.mnc ... aug_input_n.mnc. These files are assumed to be "
                     "in the same orientation/location as the regular input files.  They will be used for "
                     "for the 6 parameter alignment. The transformations will then be used to transform "
                     "the regular input files, with which the pipeline will continue.")
>>>>>>> c2436ca8
    parser.set_defaults(lsq6_method="lsq6_large_rotations")
    parser.set_defaults(nuc=True)
    parser.set_defaults(inormalize=True)
    group.add_argument("--lsq6-simple", dest="lsq6_method",
                     action="store_const", const="lsq6_simple",
                     help="Run a 6 parameter alignment assuming that the input files are roughly "
                     "aligned: same space, similar orientation. Keep in mind that if you use an "
                     "initial model with both a standard and a native space, the assumption is "
                     "that the input files are already roughly aligned to the native space. "
                     "Three iterations are run: 1st is 17 times stepsize blur, 2nd is 9 times "
                     "stepsize gradient, 3rd is 4 times stepsize blur. [Default = %(default)s]")
    group.add_argument("--lsq6-centre-estimation", dest="lsq6_method",
                     action="store_const", const="lsq6_centre_estimation",
                     help="Run a 6 parameter alignment assuming that the input files have a "
                     "similar orientation, but are scanned in different coils/spaces. [Default = %(default)s]")
    group.add_argument("--lsq6-large-rotations", dest="lsq6_method",
                     action="store_const", const="lsq6_large_rotations",
                     help="Run a 6 parameter alignment assuming that the input files have a random "
                     "orientation and are scanned in different coils/spaces. A brute force search over "
                     "the x,y,z rotation space is performed to find the best 6 parameter alignment. "
                     "[Default = %(default)s]")
    group.add_argument("--lsq6-large-rotations-parameters", dest="large_rotation_parameters",
                     type=str, default="10,4,10,8",
                     help="Settings for the large rotation alignment. factor=factor based on smallest file "
                     "resolution: 1) blur factor, 2) resample step size factor, 3) registration step size "
                     "factor, 4) w_translations factor  ***** if you are working with mouse brain data "
                     " the defaults do not have to be based on the file resolution; a default set of "
                     " settings works for all mouse brain. In order to use those setting, specify: \"mousebrain\""
                     " as the argument for this option. ***** [default = %(default)s]")
    group.add_argument("--lsq6-rotational-range", dest="large_rotation_range",
                     type=int, default=50,
                     help="Settings for the rotational range in degrees when running the large rotation alignment."
                     " [Default = %(default)s]")
    group.add_argument("--lsq6-rotational-interval", dest="large_rotation_interval",
                     type=int, default=10,
                     help="Settings for the rotational interval in degrees when running the large rotation alignment."
                     " [Default = %(default)s]")
    group.add_argument("--nuc", dest="nuc",
                      action="store_true", 
                      help="Perform non-uniformity correction. [Default = %(default)s]")
    group.add_argument("--no-nuc", dest="nuc",
                      action="store_false", 
                      help="If specified, do not perform non-uniformity correction. Opposite of --nuc.")
    group.add_argument("--inormalize", dest="inormalize",
                      action="store_true", 
                      help="Normalize the intensities after lsq6 alignment and nuc, if done. [Default = %(default)s] ")
    group.add_argument("--no-inormalize", dest="inormalize",
                      action="store_false", 
                      help="If specified, do not perform intensity normalization. Opposite of --inormalize.")
    group.add_argument("--lsq6-protocol", dest="lsq6_protocol",
                      type=str, default=None,
                      help="Specify an lsq6 protocol that overrides the default setting for stages in "
                      "the 6 parameter minctracc call. Parameters must be specified as in the following \n"
                      "example: applications_testing/test_data/minctracc_example_linear_protocol.csv \n"
                      "[Default = %(default)s].")

class LSQ6Registration(AbstractApplication):
    """ 
        This class handles a 6 parameter (rigid) registration between one or more files
        and a single target or an initial model. 
        
        Source:
            One or more files with or without a mask
        
        Target:
            Single input file:
            The target can be a single input file with or without a mask
            
            Initial model:
            An initial model can be specified.  Here, you are required 
            to have a mask and an optional transformation.  This option 
            can be used if the "native space" (scanner space) is different
            from the "standard space", the space where you want to register
            your files.  Alternatively, the standard space can be in the
            same space as your native space, but have a tighter crop to
            save disk space and processing time.
               
        Complexity of registration:
            1) (--lsq6-simple) single coil, same position for all files.  If for 
            example all samples are scanned in the same coil and the orientation 
            is fixed, e.g., the subjects always enter the scanner in the same 
            position.  This implies that the input files are more or less aligned 
            to begin with.
            
            2) (--lsq6-centre-estimation) multiple coils, same position/orientation 
            for all files.  Think here for example about multiple coil live mice 
            scans.  Even though the files from different coils reside in a different 
            part in space, the orientation is the same.  This means that aligning 
            the centre of gravity for the input files gets them in option 1)
            
            3) (--lsq6-large-rotations) multiple (or single) coil with random scan 
            orientation.  In this case, the input files are in the most random 
            orientation/location.  The procedure here is to do a brute force search 
            in the x,y,z rotation space in order to find the best alignment. 
    """
    def setup_options(self):
        """Add option groups from specific modules"""
        rf.addGenRegArgumentGroup(self.parser)
        addLSQ6ArgumentGroup(self.parser)

    def setup_appName(self):
        appName = "LSQ6-registration"
        return appName
    
    def run(self):
        options = self.options

        rf.checkInputFiles(options.files)

        verifyCorrectLSQ6TargetOptions(options.bootstrap,
                                       options.init_model,
                                       options.lsq6_target)

        # Setup output directories for LSQ6 registration.        
        dirs = rf.setupDirectories(self.outputDir, options.pipeline_name, module="LSQ6")
        
        # create file handles for the input file(s) 
        inputFiles = rf.initializeInputFiles(options.files, dirs.processedDir, maskDir=options.mask_dir)

        # if we are running a bootstrap or lsq6_target option, pass in the correct target
        target_file_for_lsq6 = None
        target_file_directory = None
        if(options.bootstrap):
            target_file_for_lsq6 = inputFiles[0].inputFileName
            target_file_directory = fh.createSubDir(self.outputDir,options.pipeline_name + "_bootstrap_file")
        if(options.lsq6_target):
            target_file_for_lsq6 = options.lsq6_target
            target_file_directory = fh.createSubDir(self.outputDir,options.pipeline_name + "_target_file")

        #Setup init model and inital target. Function also exists if no target was specified.
        initModel, targetPipeFH = rf.setInitialTarget(options.init_model, 
                                                      target_file_for_lsq6, 
                                                      target_file_directory,
                                                      self.outputDir,
                                                      options.pipeline_name)
        
        # Initialize LSQ6, NonUniformityCorrection and IntensityNormalization classes and
        # construct their pipelines. Note that because we read in the options directly, running
        # NUC and inormalize is still optional 
        runLSQ6NucInorm = LSQ6NUCInorm(inputFiles,
                                       targetPipeFH,
                                       initModel, 
                                       dirs.lsq6Dir, 
                                       options)
        self.pipeline.addPipeline(runLSQ6NucInorm.p)
        

def getLSQ6Module(inputFiles,
                  targetPipeFH,
                  options,  # TODO could narrow this to only queue_type
                  lsq6Directory           = None,
                  initialTransform        = None,
                  initModel               = None,
                  lsq6Protocol            = None,
                  largeRotationParameters = None,
                  largeRotationRange      = None,
                  largeRotationInterval   = None):
    """
        This function serves as a switch that will return the appropriate lsq6 module depending
        on the parameters provided.  The switch is based on the parameter initialTransform.  If
        that parameter is not given, by default a large rotations lsq6 is performed. 
        
        Assumptions:
        * inputFiles are expected to be file handlers
        * targetFile is expected to be a file handler
        * the lsq6Directory is required when at least 2 inputFiles are given
        * initialTransform can have the following string values:
            - "lsq6_simple"
            - "lsq6_centre_estimation"
            - "lsq6_large_rotations"
          if none is provided, lsq6_large_rotations is taken as the default
        * lsq6Protocol: see the LSQ6HierarchicalMinctracc class for more information
          about what this can be
        * largeRotationParameters: see the RotationalMinctracc CmdStage for more information
    """
    lsq6module = None
    if(initialTransform == None):
        initialTransform = "lsq6_large_rotations"
    
    """
        Option 1) run a simple lsq6: the input files are assumed to be in the
        same space and roughly in the same orientation.
    """
    if(initialTransform == "lsq6_simple"):
        lsq6module =  LSQ6HierarchicalMinctracc(inputFiles,
                                                targetPipeFH,
                                                options,
                                                initial_model     = initModel,
                                                lsq6OutputDir     = lsq6Directory,
                                                initial_transform = "identity",
                                                lsq6_protocol     = lsq6Protocol)
    """
        Option 2) run an lsq6 registration where the centre of the input files
        is estimated.  Orientation is assumed to be similar, space is not.
    """
    if(initialTransform == "lsq6_centre_estimation"):
        lsq6module =  LSQ6HierarchicalMinctracc(inputFiles,
                                                targetPipeFH,
                                                options,
                                                initial_model     = initModel,
                                                lsq6OutputDir     = lsq6Directory,
                                                initial_transform = "estimate",
                                                lsq6_protocol     = lsq6Protocol)
    """
        Option 3) run a brute force rotational minctracc.  Input files can be
        in any random orientation and space.
    """
    if(initialTransform == "lsq6_large_rotations"):
        lsq6module = LSQ6RotationalMinctracc(inputFiles,
                                             targetPipeFH,
                                             options,
                                             initial_model = initModel,
                                             lsq6OutputDir = lsq6Directory,
                                             large_rotation_parameters = largeRotationParameters,
                                             large_rotation_range      = largeRotationRange,
                                             large_rotation_interval   = largeRotationInterval)
    return lsq6module

class LSQ6NUCInorm(object):
    """Because LSQ6 is often called in conjunction with NUC and IntensityNormalization, this class
       enables the calling of both in a single class. This is intended to reduce repeated code and 
       simplify reading/writing at the highest levels."""
    def __init__(self, 
                 inputFiles, 
                 targetPipeFH,
                 initModel, 
                 lsq6Directory,
                 options):
        self.p = Pipeline()
        self.inputFiles = inputFiles
        if not (options.lsq6_alternate_prefix is None):
            # we should use a separate data set for the 6 parameter alignment
            self.alternateInputFiles = self.setAlternateInputFiles(inputFiles, options.lsq6_alternate_prefix)
        self.target = targetPipeFH
        self.initModel = initModel
        self.lsq6Dir = lsq6Directory
        self.options = options 
        self.lsq6Avg = None # add the average from the lsq6 module here
        
        self.setupPipeline()


    def setAlternateInputFiles(self, mainInputFiles, alternate_prefix):
        # first make sure we have an alternate file for each of the 
        # actual input files
        alternateInputs = []
        for i in range(len(mainInputFiles)):
            alternate = dirname(mainInputFiles[i].inputFileName)
            alternate += '/' + alternate_prefix
            alternate += basename(mainInputFiles[i].inputFileName)
            if(exists(alternate)):
                alternateInputs.append(alternate)
            else:
                print "Error: could not find alternative input file for: %s" % mainInputFiles[i].inputFileName
                raise
        # create file handlers for the alternate input files, get the base directory
        # from the first main input file
        return rf.initializeInputFiles(alternateInputs, mainInputFiles[0].basedir)

    """
    This function is called when a separate set of input files is used to determine
    the LSQ6 transformations. When those have been determined (in the alternateInputFiles)
    they have to be assigned to the (main) inputFiles. For this the group "lsq6" needs to be
    added to the inputFiles and we set the last transform based on the alternateInputFiles
    """
    def setGroupAndTransformsFromAlternateToMain(self):
        # 1) create an lsq6 group for the mainInputs:
        for i in range(len(self.inputFiles)):
            self.inputFiles[i].newGroup(groupName="lsq6")
            # 2) set the transforms for the main input files
            found = 0
            alternate_target = self.options.lsq6_alternate_prefix + basename(self.inputFiles[i].inputFileName)
            for j in range(len(self.alternateInputFiles)):
                if (basename(self.alternateInputFiles[j].inputFileName) == alternate_target):
                    found = 1
                    # because all future filenames are based on previous (input) filenames
                    # it's better to create a symlink to the transform to be used for 
                    # the main input file with the correct name (other wise all hell will
                    # break loose later on when we are resampling files...)
                    transformDir = self.inputFiles[i].transformsDir
                    currentTransBase = basename(self.alternateInputFiles[j].getLastXfm(self.target))
                    # only replace 1 occurence of the prefix in case it occurs more often...
                    newTransBase = string.replace(currentTransBase, 
                                                  self.options.lsq6_alternate_prefix,
                                                  "", 1)
                    newTrans = transformDir + '/' + newTransBase
                    cmd = ["ln", "-s", 
                           InputFile(self.alternateInputFiles[j].getLastXfm(self.target)), 
                           OutputFile(newTrans)]
                    lnCmd = CmdStage(cmd)
                    lnCmd.setLogFile(LogFile(fh.logFromFile(self.inputFiles[i].logDir,newTrans)))
                    self.p.addStage(lnCmd)
                    self.inputFiles[i].setLastXfm(self.target,newTrans)
            if not found:
                print "Error: was not able to find a transform for: %s based on the alternate input files" % self.inputFiles[i].inputFileName
                raise
            


    def setupPipeline(self):
        inputFilesForModule = self.inputFiles
        # switch the input files when alternate files are provided. We will
        # deal with the true input files after the alternate files have gone
        # through the LSQ6 module
        if not (self.options.lsq6_alternate_prefix is None):
            inputFilesForModule = self.alternateInputFiles
        lsq6module = getLSQ6Module(inputFilesForModule,
                                   self.target,
                                   options=self.options,
                                   lsq6Directory=self.lsq6Dir,
                                   initialTransform = self.options.lsq6_method,
                                   initModel        = self.initModel,
                                   lsq6Protocol     =  self.options.lsq6_protocol,
                                   largeRotationParameters = self.options.large_rotation_parameters,
                                   largeRotationRange      = self.options.large_rotation_range,
                                   largeRotationInterval   = self.options.large_rotation_interval)       
        # after the correct module has been set, get the transformation and
        # deal with resampling and potential model building
        lsq6module.createLSQ6Transformation()
        prefix_for_average = None
        if not (self.options.lsq6_alternate_prefix is None):
            prefix_for_average = self.options.lsq6_alternate_prefix
        lsq6module.finalize(prefix_for_average)
        self.p.addPipeline(lsq6module.p)
<<<<<<< HEAD
        self.lsq6Avg = lsq6module.lsq6Avg
=======

        # if alternate files were provided for the 6 parameter alignment, 
        # we will run through a similar procedure, but without creating the
        # transformation. That will be transferred from the alternate files
        if not (self.options.lsq6_alternate_prefix is None):
            mainInputFiles = self.inputFiles
            lsq6moduleForResampling = getLSQ6Module(mainInputFiles,
                                                    self.target,
                                                    self.lsq6Dir,
                                                    initialTransform = self.options.lsq6_method,
                                                    initModel        = self.initModel,
                                                    lsq6Protocol     =  self.options.lsq6_protocol,
                                                    largeRotationParameters = self.options.large_rotation_parameters,
                                                    largeRotationRange      = self.options.large_rotation_range,
                                                    largeRotationInterval   = self.options.large_rotation_interval)
            # assign "lsq6" group and the transformations from the alternate inputs to the main inputs
            self.setGroupAndTransformsFromAlternateToMain()
            # this time we do not have to create the transformation, just resampling and averaging:
            lsq6moduleForResampling.addNativeToStandardFromInitModel()
            lsq6moduleForResampling.resampleInputFilesAndSetLastBasevol(self.options.lsq6_alternate_prefix)
            lsq6moduleForResampling.createAverage()
            self.p.addPipeline(lsq6moduleForResampling.p)
        
>>>>>>> c2436ca8
        
        if self.options.nuc:
            already_resample_to_LSQ6 = False
            if not self.options.inormalize:
                # the non uniformity correction is performed in native space 
                # by default (useOriginalInput=True). If we are not also 
                # performing intensity normalization, we need to already
                # resample the non uniformity corrected file into LSQ6 space
                already_resample_to_LSQ6 = True
            nucorrection = NonUniformityCorrection(self.inputFiles, 
                                                   initial_model=self.initModel,
                                                   resampleNUCtoLSQ6=already_resample_to_LSQ6,
                                                   targetForLSQ6=self.target)
            nucorrection.finalize()
            self.p.addPipeline(nucorrection.p)
        
        if self.options.inormalize:
            need_to_resample_to_LSQ6 = True;
            # Currently when no non-uniformity correction is applied, the input 
            # file is intensity normalized in lsq6 space, not native space. This 
            # means that in that case, we do not need to resample to LSQ6 anymore
            # since the file is already in that space:
            if not self.options.nuc:
                need_to_resample_to_LSQ6 = False
            intensity_normalization = IntensityNormalization(self.inputFiles,
                                                             initial_model=self.initModel,
                                                             resampleINORMtoLSQ6=need_to_resample_to_LSQ6,
                                                             targetForLSQ6=self.target, options=self.options)
            self.p.addPipeline(intensity_normalization.p)

class NonUniformityCorrection(object):
    """
        
        * inputFiles: a list of either strings or file handlers.  
        
        * multiple input files possible
        
        * group name: if useOriginalInput                      -> nuc-native
                      if also resampleNUCtoLSQ6Space           -> nuc-lsq6
                      if not(useOriginalInput)                 -> nuc
        
        if the input files are file handlers, a "nuc" group will be added
        
        * initial model can be given in order to use its mask 
            - assumption: if an initial model is provided, the input files are assumed
            to be registered towards the standard space file
            
        * targetForLSQ6: if no initial model is used, but there is a target file (either specified
        through --lsq6-target or --bootstrap), we can get the lsq6 transformation based on that
        file in case we want to resample to LSQ6 space
        
        #TODO: you should use the following boolean only if the file is not in its original
        space anymore 
        
        * useOriginalInput: this is a boolean argument which determines whether we should
                          use the original input file (file_handle.inputFileName).  If this
                          option is set to False, the last base volume will be used.  I.e.
                          there are two spaces allowed to be used:
                          
                          - native/inputfile
                          - last base volume 
        
        * mask... a single mask used for all? not yet determined...
        * if the input files have masks associated with them, the assumption is that all
          input files have an input mask (we only test the first file for the presence
          of an original input mask)
        
        masking options...
            - if an initial model is given, the assumption is that the input files
            have been registered towards the "standard" space.  This space is required
            to have a mask.  This is the mask we will for the non uniformity correction
            if no individual mask is given.  It will need to be resampled to the native
            space of the input file if *useOriginalInput* is set to True
        
    """
    def __init__(self,
                 inputFiles,
                 singlemask = None,
                 useOriginalInput = True,
                 resampleNUCtoLSQ6 = False,
                 initial_model = None,
                 targetForLSQ6 = None):
        # TODO: allow for a single single target instead of using an initial model??
        self.p                 = Pipeline()
        self.inputs            = inputFiles
        self.initial_model     = initial_model
        self.targetForLSQ6     = targetForLSQ6
        self.useOriginalInput  = useOriginalInput
        self.resampleNUCtoLSQ6 = resampleNUCtoLSQ6
        self.singlemask        = singlemask
        self.masks             = None
        self.inputFilenames    = []
        self.impFields         = []
        self.NUCorrected       = []
        self.NUCorrectedLSQ6   = []
        self.NUCorrectedLSQ6Masks = []
        
        # check consistency in input files
        if(self.singlemask != None):
            if(rf.isFileHandler(self.inputs[0]) and not(rf.isFileHandler(self.singlemask))):
                print("Error: the input files and single mask file for NonUniformityCorrection should be the same type. Here, inputs are file handlers, but the single mask is not (perhaps you wanted to associate this mask with the input files using the file handler?).\n")
                sys.exit()
            if(not(rf.isFileHandler(self.inputs[0])) and rf.isFileHandler(self.singlemask)):
                print("Error: the input files and single mask file for NonUniformityCorrection should be the same type. Here, inputs are not file handlers, but the single mask is.\n")
                sys.exit()
        
        if(not(self.useOriginalInput) and self.resampleNUCtoLSQ6):
            print("Warning: in NonUniformityCorrection the native files are not used, however resampleNUCtoLSQ6Space is specified. This is not necessary. Disabling this latter option. Only the \"nuc\" group will be added if file handlers are used.\n")
            self.resampleNUCtoLSQ6 = False
        
        # add the first group name (this will either be "nuc" or "nuc-native"
        if(rf.isFileHandler(self.inputs[0])):
            self.addInitialNUCGroupToInputs()
        
        # now that a new group has been added, we can use the LastBasevol in case of file handlers
        filenames = []
        if(rf.isFileHandler(self.inputs[0])):
            for inputFH in self.inputs:
                filenames.append(inputFH.getLastBasevol())
        else:
            # input files are string
            for inputFile in self.inputs:
                filenames.append(inputFile)
        self.inputFilenames = filenames
        
        # deal with masking
        if(self.singlemask != None):
            # a mask is provided that should be used for all input files
            self.masks = [self.singlemask] * len(self.inputs)
        elif(rf.isFileHandler(self.inputs[0])):
            if(self.inputs[0].getMask() != None):
                self.masks = []
                # the input files have a mask associated with them which we will use
                for inputFH in self.inputs:
                    self.masks.append(inputFH.getMask())
            elif(self.initial_model != None):
                self.setupMaskArrayWithInitialModel()
            else:
                pass
        else:
            pass
        
        self.estimateNonUniformity()
        self.evaluateNonUniformity()
        
        if(self.resampleNUCtoLSQ6):
            self.resampleNUCtoLSQ6Space()
    
    def addInitialNUCGroupToInputs(self):
        """
            adds the initial group to the file handlers.  If useOriginalInput is True, 
            the group name will be "nuc-native", otherwise it will be "nuc".
            
            Be carefule here: if we use the original file as the target for the non uniformity correction,
            the new group needs to be instantiated using that file as well as with its mask.
        """
        # create a new group to indicate in the output file names that this is the lsq6 stage
        for i in range(len(self.inputs)):
            if(self.useOriginalInput):
                self.inputs[i].newGroup(groupName="nuc-native", inputVolume=self.inputs[i].inputFileName, mask=self.inputs[i].mask)
            else:
                self.inputs[i].newGroup(groupName="nuc")
    
    def addLSQ6NUCGroupToInputs(self):
        """
            The assumption is that the input files have been corrected for non uniformity in native space.  This function
            is called just before these corrected files will be resampled to LSQ6 space.  
            
            The group name will be "nuc-lsq6"
        """
        # create a new group to indicate in the output file names that this is the lsq6 stage
        for i in range(len(self.inputs)):
            self.inputs[i].newGroup(groupName="nuc-lsq6", inputVolume=self.NUCorrected[i], mask=self.inputs[i].mask)
    
    
    def setupMaskArrayWithInitialModel(self):
        """
            This function is called when no individual masks are present for the input
            files.  However, there is an initial model available, and thus we are able
            to use the mask that is part of that.
            
            The mask to be used is the "standard space mask".  Whether or not that 
            mask needs to be resampled, depends on whether we are dealing with the
            non uniformity correction in the native image space (useOriginalInput)
        """
        masks = []
        if(self.useOriginalInput):
            # for each input file, we need to resample the standard space mask
            # to its native space
            standardModelFile = self.initial_model[0]
            for inputFH in self.inputs:
                # current assumption is that an lsq6 registration is performed and an lsq6 group is present
                # TODO: allow for differently named 6 paramter groups
                indexLsq6 = None 
                for index, value in inputFH.groupNames.iteritems():
                    if(value == "lsq6"):
                        indexLsq6 = index
                if(indexLsq6 != None):
                    # find the last transform that is associated with the standard space model
                    if(inputFH.groupedFiles[indexLsq6].transforms.has_key(standardModelFile)):
                        transformToStandardModel = inputFH.getLastXfm(standardModelFile, groupIndex=indexLsq6)
                        rs = ma.mincresampleMask(standardModelFile, 
                                                 inputFH, 
                                                 likeFile=inputFH, 
                                                 argArray=["-invert"], 
                                                 transform=transformToStandardModel, 
                                                 outputLocation=inputFH)
                        rs.name = "mincresample mask for NUC"
                        self.p.addStage(rs)
                        masks.append(rs.outfile)
                        # add this mask to the file handler of the input file (to the original)
                        inputFH.mask = rs.outfile
                else:
                    print("Error: could not determine the transformation towards the standard-space initial model using the lsq6 group. Exiting for now.\n")
                    sys.exit()
        else:
            # if we are not using the original files, we must be using the last input files.  Given that the assumption is 
            # that the input files are aligned to the standard space, we can simply use that mask for all files
            masks = [self.initial_model[0].mask] * len(self.inputs)
        self.masks = masks
            
    def estimateNonUniformity(self):
        """
            more info... create the imp non uniformity estimation
        """
        # TODO: base things on the input file size (and allow for overwritten defaults)
        impFields = []
        for i in range(len(self.inputs)):
            inputName   = self.inputFilenames[i]
            outFileBase = fh.removeBaseAndExtension(inputName) + "_nu_estimate.imp"
            outFileDir  = self.inputs[i].tmpDir
            outFile     = fh.createBaseName(outFileDir, outFileBase)
            impFields.append(outFile)
            cmd  = ["nu_estimate", "-clobber"]
            cmd += ["-distance", "8"]
            cmd += ["-iterations", "100"]
            cmd += ["-stop", "0.0001"]
            cmd += ["-fwhm", "0.15"]
            cmd += ["-shrink", "4"]
            cmd += ["-lambda", "5.0e-02"]
            if(self.masks):
                mask = self.masks[i]
                cmd += ["-mask", InputFile(mask)]
            cmd += [InputFile(inputName)]
            cmd += [OutputFile(outFile)]
            nu_estimate = CmdStage(cmd)
            nu_estimate.colour = "red"
            nu_estimate.setLogFile(LogFile(fh.logFromFile(self.inputs[i].logDir, outFile)))
            self.p.addStage(nu_estimate)
        self.impFields = impFields

    def evaluateNonUniformity(self):
        """
            more info... evaluate / apply the imp field from the 
            non uniformity estimation to the input files 
        """
        nuCorrected = []
        for i in range(len(self.inputs)):
            impField = self.impFields[i]
            inputName   = self.inputFilenames[i]
            outFileBase = fh.removeBaseAndExtension(inputName) + "_nuc.mnc"
            outFileDir  = self.inputs[i].resampledDir
            outFile     = fh.createBaseName(outFileDir, outFileBase)
            nuCorrected.append(outFile)
            cmd  = ["nu_evaluate", "-clobber"]
            cmd += ["-mapping", InputFile(impField)]
            cmd += [InputFile(inputName)]
            cmd += [OutputFile(outFile)]
            nu_evaluate = CmdStage(cmd)
            nu_evaluate.colour = "blue"
            nu_evaluate.setLogFile(LogFile(fh.logFromFile(self.inputs[i].logDir, outFile)))
            self.p.addStage(nu_evaluate)
        self.NUCorrected = nuCorrected


    def resampleNUCtoLSQ6Space(self):
        """
            This function is called when useOriginalInput is True.  That means that the 
            non uniformity correction was applied to the native files.  In order to get
            to the native space, we used the "lsq6" group.  We will use that group again 
            now to resample the NUC file back to lsq6 space.
            
            Can only be called on file handlers 
        """
        if(not(rf.isFileHandler(self.inputs[0]))):
            print("Error: resampleNUCtoLSQ6Space can only be called on file handlers. Goodbye.\n")
            sys.exit()        

        if(self.initial_model == None and self.targetForLSQ6 == None):
            print("Error: resampleNUCtoLSQ6Space does not know what to do without an initial model and without a target file for the LSQ6 stage. Sorry. Goodbye.\n")
            sys.exit()
            
        # create a new group for these files
        self.addLSQ6NUCGroupToInputs()
            
        nuCorrectedLSQ6 = []
        nuCorrectedLSQ6Masks = []
        lsq6SpaceTarget = None
        if self.initial_model:
            lsq6SpaceTarget = self.initial_model[0]
        else:
            lsq6SpaceTarget = self.targetForLSQ6
        for inputFH in self.inputs:
                # find the lsq6 group again
                indexLsq6 = None 
                for index, value in inputFH.groupNames.iteritems():
                    if(value == "lsq6"):
                        indexLsq6 = index
                if(indexLsq6 != None):
                    # find the last transform that is associated with the standard space model
                    if(inputFH.groupedFiles[indexLsq6].transforms.has_key(lsq6SpaceTarget)):
                        transformToLSQ6 = inputFH.getLastXfm(lsq6SpaceTarget, groupIndex=indexLsq6)
                        outFileBase = fh.removeBaseAndExtension(inputFH.getLastBasevol()) + "_lsq6.mnc"
                        outFileDir  = inputFH.resampledDir
                        outFile     = fh.createBaseName(outFileDir, outFileBase)
                        nuCorrectedLSQ6.append(outFile)
                        resamplings = ma.mincresampleFileAndMask(inputFH,
                                                                 lsq6SpaceTarget,
                                                                 nameForStage="mincresample NUC to LSQ6",
                                                                 likeFile=lsq6SpaceTarget,  
                                                                 transform=transformToLSQ6,
                                                                 output=outFile,
                                                                 argArray=["-sinc"])
                        nuCorrectedLSQ6Masks.append(resamplings.outputFilesMask[0])
                        self.p.addPipeline(resamplings.p)
                    else:
                        # not good either...
                        print("\nError: can not find the 6 parameter transformation between: %s and %s (in the function: resampleNUCtoLSQ6Space). Exiting now...\n" % (inputFH.inputFileName, lsq6SpaceTarget.inputFileName))
                        sys.exit()
                else:
                    #oops...
                    print("\nError: we were not able to find the \"lsq6\" class of files during the non uniformity correction stage. Were trying to determine the transformation that resamples the non uniformity corrected file in native space to LSQ6 space. Exiting now...\n\n")
                    sys.exit()
        self.NUCorrectedLSQ6 = nuCorrectedLSQ6
        self.NUCorrectedLSQ6Masks = nuCorrectedLSQ6Masks

    def finalize(self):
        """
            Sets the last base volume based on how this object was called/created.  If the files have
            been resampled to LSQ6 space, the last base volume should be NUCorrectedLSQ6, otherwise
            it should be NUCorrected
        """
        if(self.resampleNUCtoLSQ6):
            for i in range(len(self.inputs)):
                # the NUC (and potentially the mask) files have been
                # resampled to LSQ6 space.  That means that we can set
                # the last basevol using the last resampled files (i.e.,
                # no arguments to setLastBasevol)
                self.inputs[i].setLastBasevol()
        else:
            for i in range(len(self.inputs)):
                # specify the last basevol explicitly, because applying
                # the non uniformity correction does not resampled the file 
                self.inputs[i].setLastBasevol(self.NUCorrected[i])
                if(self.masks != None):
                    self.inputs[i].setMask(self.masks[i])    

class IntensityNormalization(object):
    """
        * mask potential single mask to be used for all input files 
        
        * inputFiles can be provided as a list of strings, or a list
        of file handlers
        
        * if the input files are file handlers, a group inorm will be added
        
        * possible options for the method (for ease of use they are simply the flag 
        used for inormalize):
            - "-ratioOfMeans"
            - "-ratioOfMedians"
            - "-meanOfRatios"
            - "-meanOfLogRatios"
            - "-medianOfRatios"

        * similarly to what is done in the non uniformity correction class, a target file for 
        the LSQ6 stage can be specified. That way we still know which transformation to use 
        when resampleINORMtoLSQ6 is provided. 

        * resampleINORMtoLSQ6 - 
        
         === can only be called on file handlers ===
          
        In a way this is a special option for the class.  The intensity normalization
        class can be used on any kind of input at any stage in a pipeline.  But when running an
        image registration pipeline we use the intensity normalization right after the input
        files have been registered using 6 parameters (lsq6).  When the registration is run using
        an initial model, there will be a mask present, and after aligning the input files to that
        model, we can use that mask for the intensity normalization.  To reduce the amount of 
        resampling error in the entire pipeline, the intensity normalization (as well as the non-
        uniformity correction) should be applied in native space.  If that is the situation that
        this class is called in, resampleINORMtoLSQ6 can be set to True, and the normalized file
        will be resampled in lsq6 space, in order to continue there with the lsq12 stage.  Keep in
        mind that after lsq12, the native inormalized (and non-uniformity correction) file should 
        be resampled to lsq12.  That way we avoid one resampling step, i.e., wrong way:
        
        native-normalized -> native-normalized-in-lsq6 -> native-normalized-in-lsq6-in-lsq12 (when starting non linear stages)
        
        right way:
        
        native-normalized -> native-normalized-in-lsq6  (when starting lsq12)
        native-normalized -> native-normlaized-in-lsq12 (when starting non linear stages)
    """
    def __init__(self,
                 inputFiles,
                 options,
                 mask = None,
                 inorm_const = 1000,
                 method = "-ratioOfMedians",
                 resampleINORMtoLSQ6 = False,
                 initial_model = None,
                 targetForLSQ6 = None):
        self.p                   = Pipeline()
        self.options             = options
        self.inputs              = inputFiles
        self.masks               = None
        self.inormconst          = inorm_const
        self.method              = method
        self.resampleINORMtoLSQ6 = resampleINORMtoLSQ6
        self.initial_model       = initial_model
        self.targetForLSQ6       = targetForLSQ6
        self.INORM               = []
        self.INORMLSQ6           = []
        self.INORMLSQ6Masks      = []
        self.inputFilenames      = []
        
        # deal with input files
        if(rf.isFileHandler(self.inputs[0])):
            for inputFH in self.inputs:
                self.inputFilenames.append(inputFH.getLastBasevol())
            self.setINORMGroupToInputs()
        else:
            for inputName in self.inputs:
                self.inputFilenames.append(inputName)
        
        # once again, sort out the masking business 
        if(mask != None):
            self.masks = [mask] * len(self.inputs)
        else:
            # check whether the input files have masks associated with
            # them already
            if(self.inputs[0].getMask() != None):
                masks = []
                for i in range(len(self.inputs)):
                    masks.append(self.inputs[i].getMask())
                self.masks = masks
                
        # add the "inorm" group name
        if(rf.isFileHandler(self.inputs[0])):
            self.setINORMGroupToInputs()
    
        self.runNormalization()
        
        if(self.resampleINORMtoLSQ6):
            self.resampleINORMtoLSQ6Space()
        
        if(rf.isFileHandler(self.inputs[0])):
            self.setINORMasLastBaseVolume()
    
    def setINORMGroupToInputs(self):
        """
            make sure that by default any input file handler is 
            given the group "inorm"
        """
        # create a new group to indicate in the output file names that this is the lsq6 stage
        for i in range(len(self.inputs)):
            self.inputs[i].newGroup(groupName="inorm")    
        
    def addLSQ6INORMGroupToInputs(self):
        """
            The assumption is that the input files have been intensity normalized in native space.  This function
            is called just before these normalized files will be resampled to LSQ6 space.  
            
            The group name will be "inorm-lsq6"
        """
        # create a new group to indicate in the output file names that this is the lsq6 stage
        for i in range(len(self.inputs)):
            self.inputs[i].newGroup(groupName="inorm-lsq6", inputVolume=self.INORM[i], mask=self.inputs[i].getMask())
        
        
    def runNormalization(self):
        """
        """
        normalized = []
        for i in range(len(self.inputFilenames)):    
            inputName   = self.inputFilenames[i]
            outFileBase = fh.removeBaseAndExtension(inputName) + "_inorm.mnc"
            outFileDir  = self.inputs[i].resampledDir
            outFile     = fh.createBaseName(outFileDir, outFileBase)
            normalized.append(outFile)
            cmd  = ["inormalize", "-clobber"]
            cmd += ["-const", self.inormconst]
            cmd += [self.method]
            if(self.masks != None):
                cmd += ["-mask", self.masks[i]]
            cmd += [InputFile(inputName)]
            cmd += [OutputFile(outFile)]
            inormalize = CmdStage(cmd)
            inormalize.colour = "yellow"
            inormalize.setLogFile(LogFile(fh.logFromFile(self.inputs[i].logDir, outFile)))
            self.p.addStage(inormalize)
        self.INORM = normalized

    def resampleINORMtoLSQ6Space(self):
        """
            Can only be called on file handlers
            
            The assumption is that an lsq6 registration has been performed, and that there
            is a transformation from the native input file to the standard space in the 
            initial model /// or that we have the 6 parameter transform from native to
            the pipeline target (possibly given by --lsq6-target or --bootstrap)
        """
        if(not(rf.isFileHandler(self.inputs[0]))):
            print("Error: resampleINORMtoLSQ6Space can only be called on file handlers. Goodbye.\n")
            sys.exit()
        
        if(self.initial_model == None and self.targetForLSQ6 == None):
            print("Error: resampleINORMtoLSQ6Space does not know what to do without an initial model and without a target file for the LSQ6 stage. Sorry. Goodbye.\n")
            sys.exit()
            
        # create a new group for these files
        self.addLSQ6INORMGroupToInputs()
            
        INORMLSQ6 = []
        INORMLSQ6Masks = []
        if self.initial_model:
            lsq6SpaceTarget = self.initial_model[0]
        else:
            lsq6SpaceTarget = self.targetForLSQ6
        for inputFH in self.inputs:
                # find the lsq6 group again
                indexLsq6 = None 
                for index, value in inputFH.groupNames.iteritems():
                    if(value == "lsq6"):
                        indexLsq6 = index
                if(indexLsq6 != None):
                    # find the last transform that is associated with the standard space model
                    if(inputFH.groupedFiles[indexLsq6].transforms.has_key(lsq6SpaceTarget)):
                        transformToLSQ6 = inputFH.getLastXfm(lsq6SpaceTarget, groupIndex=indexLsq6)
                        outFileBase = fh.removeBaseAndExtension(inputFH.getLastBasevol()) + "_lsq6.mnc"
                        outFileDir  = inputFH.resampledDir
                        outFile     = fh.createBaseName(outFileDir, outFileBase)
                        INORMLSQ6.append(outFile)
                        resamplings = ma.mincresampleFileAndMask(inputFH, 
                                                                 lsq6SpaceTarget, 
                                                                 nameForStage = "mincresample INORM to LSQ6",
                                                                 likeFile=lsq6SpaceTarget,  
                                                                 transform=transformToLSQ6,
                                                                 output=outFile,
                                                                 argArray=["-sinc"])
                        INORMLSQ6Masks.append(resamplings.outputFilesMask[0])
                        self.p.addPipeline(resamplings.p)
                    else:
                        # not good either...
                        print("\nError: can not find the 6 parameter transformation between: %s and %s (in the function: resampleINORMtoLSQ6Space). Exiting now...\n" % (inputFH.inputFileName, lsq6SpaceTarget.inputFileName))
                        sys.exit()
                else:
                    # oops...
                    print("\nError: we were not able to find the \"lsq6\" class of files during the inormalize stage. Were trying to determine the transformation that resamples the intensity normalized file in native space to LSQ6 space. Exiting now...\n\n")
                    sys.exit()
        self.INORMLSQ6 = INORMLSQ6
        self.INORMLSQ6Masks = INORMLSQ6Masks

    def setINORMasLastBaseVolume(self):
        if(self.resampleINORMtoLSQ6):
            for i in range(len(self.inputs)):
                # the INORM (and potentially the mask) files have been
                # resampled to LSQ6 space.  That means that we can set
                # the last basevol using the last resampled files (i.e.,
                # no arguments to setLastBasevol)
                self.inputs[i].setLastBasevol()                
        else:
            for i in range(len(self.inputs)):
                self.inputs[i].setLastBasevol(self.INORM[i])
        
        

class LSQ6Base(object):
    """
        This is the parent class for any lsq6 registration method.  It implements the following:
        
        - check input files (at the moment assumed to be file handlers
        - check whether an lsq6 directory is provided when more than 1 input file is given
        - creates a new group for the input files: "lsq6"
        
        (the child classes will fill in the function createLSQ6Transform)
        
        - handle a potential ...native_to_standard.xfm transform from an initial model
        - resample the input files
        - create an average if at least 2 input files are given
        
        Assumptions:
        * inputFiles are expected to be file handlers
        * targetFile is expected to be a file handler
        * the lsq6OutputDir is required when at least 2 inputFiles are given
        
        Output:
        - (self.lsq6Avg) if at least 2 input files were provided, this class will 
        store the file handler for the average in the variable lsq6Avg 
    """
    def __init__(self,
                 inputFiles,
                 targetFile,
                 options,
                 initial_model = None,
                 lsq6OutputDir = None):
        self.p              = Pipeline()
        self.options        = options
        self.inputs         = inputFiles
        self.target         = targetFile
        self.initial_model  = initial_model
        self.lsq6OutputDir  = lsq6OutputDir 
        self.lsq6Avg        = None # will contain file handler to lsq6 average
        self.filesToAvg     = [] # store the resampled lsq6 files in order to create an average at the end
        
        self.check_inputs()
        self.check_lsq6_folder()
        self.setLSQ6GroupToInputs()
        
        # Get file resolution for each file: will need for subclasses. 
        # We base a number of parameters on the resolution of the target files / input files.
        # This is mostly for minctracc calls which needs input files to be blurred and we set
        # the -step parameter for minctracc based on the resolution of the target for the 
        # registration. As such, we should simply use the targetFile for the registration 
        # to base these parameters on
        self.fileRes = rf.returnFinestResolution(self.target)
        
    def check_inputs(self):
        """
            Currently only file handlers are covered in these classes.  This function
            check whether both input and target files are given as file handlers 
        """
        # input file checking...    
        if(not(type(self.inputs) is list)):
            if(not rf.isFileHandler(self.inputs)):
                print("My apologies... the LSQ6 modules currently only work with file handlers (input file)...\nGoodbye")
                sys.exit()
            else:
                # for ease of use, turn into a list
                self.inputs = [self.inputs]
        else:
            for inputfile in self.inputs:
                if(not rf.isFileHandler(inputfile)):
                    print("My apologies... the LSQ6 modules currently only work with file handlers (input files)...\nGoodbye")
                    sys.exit()
        if(not rf.isFileHandler(self.target)):
            print("My apologies... the LSQ6 modules currently only work with file handlers (target file)...\nGoodbye")
            sys.exit()
    
    def check_lsq6_folder(self):
        """
            Make sure that the output directory for the lsq6 average is 
            defined is at least 2 input files are provided
        """
        if(len(self.inputs) > 1 and not(self.lsq6OutputDir)):
            print("Error: ", len(self.inputs), " input files were provided to the LSQ6 module but no output directory for the average was given. Don't know where to put it...\nGoodbye.")
            sys.exit()
        
        # just in case this directory was not created yet
        if(self.lsq6OutputDir):
            fh.makedirsIgnoreExisting(self.lsq6OutputDir)

    def setLSQ6GroupToInputs(self):
        """
            make sure that by default any input file handler is 
            given the group "lsq6"
        """
        # create a new group to indicate in the output file names that this is the lsq6 stage
        for i in range(len(self.inputs)):
            self.inputs[i].newGroup(groupName="lsq6")

    def createLSQ6Transformation(self):
        """
            This function is to be filled in the child classes.  For instance
            a rotational minctracc could be called here, or a hierarchical
            6 parameter minctracc call
        """
        pass

    def addNativeToStandardFromInitModel(self):
        """
            If an initial model is used, we might have to concatenate
            the 6 parameter transformation that was created with the 
            transformation from the inital model.  This function does
            that if necessary
        """
        if(self.initial_model != None):
            if(self.initial_model[2] != None):
                for inputFH in self.inputs:
                    if not isinstance(inputFH, rfh.RegistrationPipeFH):
                        raise TypeError("only works with file handlers")
                    else:
                        prevxfm = inputFH.getLastXfm(self.target)                            # pylint: disable=E1101
                        newxfm = inputFH.registerVolume(self.initial_model[0], "transforms") # pylint: disable=E1101
                        logFile = fh.logFromFile(inputFH.logDir, newxfm)                     # pylint: disable=E1101
                        self.p.addStage(ma.xfmConcat([prevxfm, self.initial_model[2]],
                                             newxfm,
                                             logFile))
    
    def resampleInputFilesAndSetLastBasevol(self, prefix_to_change_output = None):
        """
            resample input files using the last transformation, and then
            set the last basevolume for the inputfile to be the output
            of the mincresample call
        """
        for inputfile in self.inputs:
            likeFileForResample =  self.target
            targetFHforResample = self.target
            if(self.initial_model != None):
                if(self.initial_model[1] != None):
                    likeFileForResample = self.initial_model[0]
                    targetFHforResample = self.initial_model[0]
            resamplings = ma.mincresampleFileAndMask(inputfile,
                                                     targetFHforResample,
                                                     likeFile=likeFileForResample,
                                                     argArray=["-sinc"])
            self.filesToAvg.append(resamplings.outputFiles[0])
            self.p.addPipeline(resamplings.p)
            # no arguments need to be provided to setLastBasevol: the last
            # resampled file will be used. If a mask was also resampled
            # during the last stage, this will be updated as well.
            inputfile.setLastBasevol() # pylint: disable=E1101
                

    def createAverage(self, alternate_lsq6_average=None):
        """
            Create the lsq6 average if at least 2 input files have been given
        """
        if(len(self.filesToAvg) > 1):
            if alternate_lsq6_average is None:
                lsq6AvgOutput = abspath(self.lsq6OutputDir) + "/" + "lsq6_average.mnc"
            else:
                # a different set of input files was used for the 6 parameter 
                # alignment. An average will be created for these files, but 
                # it's not the one we care about for the overall pipeline. Its
                # name will reflect that:
                lsq6AvgOutput = abspath(self.lsq6OutputDir) + "/" + alternate_lsq6_average + "lsq6_average.mnc"
            # TODO: fix mask issue
            lsq6FH = rfh.RegistrationPipeFH(lsq6AvgOutput, mask=None, basedir=self.lsq6OutputDir)
            logBase = fh.removeBaseAndExtension(lsq6AvgOutput)
            avgLog = fh.createLogFile(lsq6FH.logDir, logBase)
            # Note: We are calling mincAverage here with filenames rather than file handlers
            avg = ma.average(self.filesToAvg, outputAvg=lsq6AvgOutput, logFile=avgLog,
                             queue_type=self.options.queue_type)
            self.p.addStage(avg)
            self.lsq6Avg = lsq6FH

    def finalize(self, alternate_lsq6_average=None):
        """
            Within one call, take care of the potential initial model transformation,
            the resampling of input files and create an average 
        """
        self.addNativeToStandardFromInitModel()
        self.resampleInputFilesAndSetLastBasevol()
        self.createAverage(alternate_lsq6_average)

class LSQ6RotationalMinctracc(LSQ6Base):
    """
        This class performs an lsq6 registration using rotational minctracc
        from start to end.  That means that it takes care of blurring the
        input files and target, running RotationalMinctracc, resample the 
        input files, and create an average if at least 2 input files are provided.
        
        * Assumptions/input:
            - inputFiles are provided in the form of file handlers
            - targetFile is provided as a file handler
            - large_rotation_parameters is the same as RotationalMinctracc() in minc_atoms,
            please see that module for more information
            - if an initial model is provided, the input to the parameter
            initial_model is assumed to be the output of the function 
            setupInitModel()
            - lsq6OutputDir is a string indicating where the the potential average should go
        
        Output:
            - (self.lsq6Avg) if at least 2 input files were provided, this class will 
            store the file handler for the average in the variable lsq6Avg 
            
    """
    def __init__(self, 
                 inputFiles,
                 targetFile,
                 options,
                 initial_model = None,
                 lsq6OutputDir = None,
                 large_rotation_parameters="10,4,10,8",
                 large_rotation_range     = 50,
                 large_rotation_interval  = 10):
        # initialize all the defaults in parent class
        LSQ6Base.__init__(self, inputFiles, targetFile, options,
                          initial_model=initial_model,
                          lsq6OutputDir=lsq6OutputDir)
        
        self.parameters        = large_rotation_parameters
        self.rotation_range    = large_rotation_range
        self.rotation_interval = large_rotation_interval
        
    def createLSQ6Transformation(self):    
        # We should take care of the appropriate amount of blurring
        # for the input files here
        
        # assumption: all files have the same resolution, so we take input file 1
        highestResolution = self.fileRes
        blurAtResolution = -1
        resampleStepFactor = -1
        registrationStepFactor = -1
        wTranslationsFactor = -1
        
        # first... if we are dealing with mouse brains, we should set the defaults
        # not on the actual resolution of the files, but on the best parameter set
        # for mouse brains. Still we have to feed those in as factors, so we have
        # to do a bit of a silly conversion from resolution to factors now 
        if(self.parameters == "mousebrain"):
            # the amount of blurring should simply be 0.56 mm
            blurAtResolution = 0.56
            # the resample stepsize should be 0.224
            resampleStepFactor = 0.224 /  highestResolution
            # the registration stepsize should be 0.56
            registrationStepFactor = 0.56 / highestResolution
            # w_translations should be 0.448
            wTranslationsFactor = 0.448 / highestResolution
        else:
            parameterList = self.parameters.split(',')
            blurFactor= float(parameterList[0])
            if(blurFactor != -1):
                blurAtResolution = blurFactor * highestResolution
            resampleStepFactor     = float(parameterList[1])
            registrationStepFactor = float(parameterList[2])
            wTranslationsFactor    = float(parameterList[3])
        
        self.p.addStage(ma.blur(self.target, fwhm=blurAtResolution))
        
        for inputFH in self.inputs:    
            self.p.addStage(ma.blur(inputFH, fwhm=blurAtResolution))
            self.p.addStage((ma.RotationalMinctracc(inputFH,
                                                    self.target,
                                                    blur               = blurAtResolution,
                                                    resample_step      = resampleStepFactor,
                                                    registration_step  = registrationStepFactor,
                                                    w_translations     = wTranslationsFactor,
                                                    rotational_range   = self.rotation_range,
                                                    rotational_interval= self.rotation_interval )))


class LSQ6HierarchicalMinctracc(LSQ6Base):
    """
        This class performs an lsq6 registration using a series of 6 parameter
        minctracc calls.
        
        * Assumptions/input
            - inputFiles are provided in the form of file handlers
            - targetFile is provided as a file handler
            - if an initial model is provided, the input to the parameter
            initial_model is assumed to be the output of the function 
            setupInitModel()
            - lsq6OutputDir is a string indicating where the the potential average should go
            only needs to be provided if at least 2 input files are given
            
            - initial_transform
            This parameter can be either "estimate" or "identity". When "estimate" is 
            provided, the assumption is that the files are not in the same part in space,
            and the centre of gravity of the files will be used to determine the initial
            alignment.  When "identity" is given, the input files are already assumed to 
            be roughly aligned.
            
            - lsq6_protocol
            By default the minctracc calls that will be run are based on the resolution 
            of the input files. 5 generations are run for "estimate", and 3 generations
            are run in the case of "identity".  If you want to override these default
            settings, you can specify the path to a csv file containing the desired 
            settings using this parameter.  For more information about the defaults,
            see below.  For an example of an lsq6 protocol, see the help for the 
            LSQ6Registration class. 
        
        Output:
            - (self.lsq6Avg) if at least 2 input files were provided, this class will 
            store the file handler for the average in the variable lsq6Avg 
    """
    def __init__(self,
                 inputFiles,
                 targetFile,
                 options,
                 initial_model     = None,
                 lsq6OutputDir     = None,
                 initial_transform = "estimate",
                 lsq6_protocol     = None):
        # initialize all the defaults in the parent class
        LSQ6Base.__init__(self, inputFiles, targetFile, options,
                          initial_model=initial_model,
                          lsq6OutputDir=lsq6OutputDir)
        self.initial_transform = initial_transform 
        self.lsq6_protocol     = lsq6_protocol
        
        #Read parameters from input file or setup defaults. 
        self.lsq6Params = mp.setLSQ6MinctraccParams(self.fileRes, 
                                            initial_transform=initial_transform, 
                                            reg_protocol=lsq6_protocol)
        self.blurs = self.lsq6Params.blurs
        self.stepSize = self.lsq6Params.stepSize
        self.useGradient = self.lsq6Params.useGradient
        self.simplex = self.lsq6Params.simplex
        self.w_translations = self.lsq6Params.w_translations
        self.generations = self.lsq6Params.generations
        
        # Setup linearparams for minctracc atom
        self.setupLinearParams()
    
    def setupLinearParams(self):
        #All linearparams should be "lsq6" except first, which is based on initial_transform. 
        self.linearParams=[]
        for i in range(self.generations - 1):
            self.linearParams.append("lsq6")
        if self.initial_transform == "estimate":
            self.linearParams.insert(0,"lsq6")
        elif self.initial_transform == "identity":
            self.linearParams.insert(0, "lsq6-identity")
        else:
            print("Error: unknown option used for initial_transform in LSQ6HierarchicalMinctracc: ", self.initial_transform)
            sys.exit()
    
    def createLSQ6Transformation(self):
        """
            Assumption: setLSQ6MinctraccParams has been called prior to running. 
        """
        # create all blurs first
        for i in range(self.generations):
            self.p.addStage(ma.blur(self.target, self.blurs[i], gradient=True))
            for inputfile in self.inputs:
                # create blur for input
                self.p.addStage(ma.blur(inputfile, self.blurs[i], gradient=True))
        
        # now perform the registrations
        for inputfile in self.inputs:
            for i in range(self.generations):
                mt = ma.minctracc(inputfile,
                                  self.target,
                                  blur = self.blurs[i],
                                  simplex = self.simplex[i],
                                  step = self.stepSize[i],
                                  gradient = self.useGradient[i],
                                  w_translations = self.w_translations[i],
                                  linearparam = self.linearParams[i]) 
                self.p.addStage(mt)


        

if __name__ == "__main__":
    application = LSQ6Registration()
    application.start()<|MERGE_RESOLUTION|>--- conflicted
+++ resolved
@@ -9,14 +9,10 @@
 import atoms_and_modules.minc_atoms as ma
 import atoms_and_modules.minc_parameters as mp
 from os.path import abspath
-<<<<<<< HEAD
-=======
 from os.path import dirname
 from os.path import exists
 from os.path import basename
 import string
-from optparse import OptionGroup
->>>>>>> c2436ca8
 import logging
 import sys
 
@@ -56,15 +52,12 @@
                      type=str, default=None,
                      help="File in standard space in the initial model. The initial model "
                      "can also have a file in native space and potentially a transformation "
-<<<<<<< HEAD
                      "file. See our wiki for detailed information on initial models. [Default = %(default)s]")
     group.add_argument("--bootstrap", dest="bootstrap",
                      action="store_true", default=False,
                      help="Use the first inputfile to the pipeline as the target for the 6 parameter alignment. [Default = %(default)s]")
-=======
-                     "file. See our wiki for detailed information on initial models.")
-    group.add_option("--lsq6-alternate-data-prefix", dest="lsq6_alternate_prefix",
-                     type="string", default=None,
+    group.add_argument("--lsq6-alternate-data-prefix", dest="lsq6_alternate_prefix",
+                     type=str, default=None,
                      help="Specify a prefix for an augmented data set to use for the 6 parameter "
                      "alignment. Assumptions: there is a matching alternate file for each regular input "
                      "file, e.g. input files are: input_1.mnc input_2.mnc ... input_n.mnc. If the "
@@ -73,7 +66,6 @@
                      "in the same orientation/location as the regular input files.  They will be used for "
                      "for the 6 parameter alignment. The transformations will then be used to transform "
                      "the regular input files, with which the pipeline will continue.")
->>>>>>> c2436ca8
     parser.set_defaults(lsq6_method="lsq6_large_rotations")
     parser.set_defaults(nuc=True)
     parser.set_defaults(inormalize=True)
@@ -398,9 +390,9 @@
             prefix_for_average = self.options.lsq6_alternate_prefix
         lsq6module.finalize(prefix_for_average)
         self.p.addPipeline(lsq6module.p)
-<<<<<<< HEAD
+        # assign this average for now. If we are running alternate files
+        # we will overwrite self.lsq6Avg later on
         self.lsq6Avg = lsq6module.lsq6Avg
-=======
 
         # if alternate files were provided for the 6 parameter alignment, 
         # we will run through a similar procedure, but without creating the
@@ -423,8 +415,8 @@
             lsq6moduleForResampling.resampleInputFilesAndSetLastBasevol(self.options.lsq6_alternate_prefix)
             lsq6moduleForResampling.createAverage()
             self.p.addPipeline(lsq6moduleForResampling.p)
-        
->>>>>>> c2436ca8
+            # update the average:
+            self.lsq6Avg = lsq6moduleForResampling.lsq6Avg
         
         if self.options.nuc:
             already_resample_to_LSQ6 = False
