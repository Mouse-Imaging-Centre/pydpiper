--- conflicted
+++ resolved
@@ -47,14 +47,10 @@
                      type=str, default=None,
                      help="File in standard space in the initial model. The initial model "
                      "can also have a file in native space and potentially a transformation "
-<<<<<<< HEAD
-                     "file. See our wiki for detailed information on initial models. [Default = %(default)s]")
-=======
                      "file. See our wiki for detailed information on initial models. [Default = %default]")
     group.add_argument("--bootstrap", dest="bootstrap",
                      action="store_true", default=False,
                      help="Use the first inputfile to the pipeline as the target for the 6 parameter alignment. [Default = %(default)]")
->>>>>>> d87c8d60
     parser.set_defaults(lsq6_method="lsq6_large_rotations")
     parser.set_defaults(nuc=True)
     parser.set_defaults(inormalize=True)
