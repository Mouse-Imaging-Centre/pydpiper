#!/usr/bin/env python

from pydpiper.pipeline import CmdStage 
from pydpiper_apps.minc_tools.registration_functions import isFileHandler
<<<<<<< HEAD
from os.path import abspath, basename, splitext, join
=======
import pydpiper_apps.minc_tools.registration_functions as rf
from os.path import abspath, basename, join
>>>>>>> 89422eda
from os import curdir
import pydpiper.file_handling as fh
import sys
import fnmatch
import Pyro
from os.path import splitext

Pyro.config.PYRO_MOBILE_CODE=1

class mincANTS(CmdStage):
    def __init__(self,
                 inSource,
                 inTarget,
                 output=None,
                 logFile=None,
                 defaultDir="transforms", 
                 blur=[-1, 0.056],
                 gradient=[False, True],
                 target_mask=None, #ANTS only uses one mask
                 similarity_metric=["CC", "CC"],
                 weight=[1,1],
                 iterations="100x100x100x150",
                 radius_or_histo=[3,3],
                 transformation_model="SyN[0.1]", 
                 regularization="Gauss[2,1]",
                 useMask=True):
        CmdStage.__init__(self, None) #don't do any arg processing in superclass
        try: 
            if isFileHandler(inSource, inTarget):
                """Same defaults as minctracc class:
                    blur = None --> return lastblur
                    gradient = True --> return gradient instead of blur
                    if blur = -1 --> lastBaseVol returned and gradient ignored"""
                self.source = []
                self.target = []
                # Need to check that length of blur, gradient, similarity, weight
                # and radius_or_histo are the same
                self.checkArrayLengths(blur, 
                                       gradient, 
                                       similarity_metric,
                                       weight,
                                       radius_or_histo)
                for i in range(len(blur)):
                    self.source.append(inSource.getBlur(blur[i], gradient[i]))
                    self.target.append(inTarget.getBlur(blur[i], gradient[i]))
                outputXfm = inSource.registerVolume(inTarget, defaultDir)
                self.output = outputXfm
                self.logFile = fh.logFromFile(inSource.logDir, self.output)
                self.useMask=useMask
                if self.useMask:
                    self.target_mask = inTarget.getMask()
            else:
                self.source = inSource
                self.target = inTarget
                #MF TODO: Need to find a way to specify multiple source and targets
                #based on blur and gradient 
                self.output = output
                if not logFile:
                    self.logFile = fh.logFromFile(abspath(curdir), output)
                else:
                    self.logFile = logFile
                self.useMask=useMask
                if self.useMask:
                    self.target_mask = target_mask
        except:
            print "Failed in putting together mincANTS command."
            print "Unexpected error: ", sys.exc_info()
        
        self.similarity_metric = similarity_metric
        self.weight = weight 
        self.iterations = iterations
        self.radius_or_histo = radius_or_histo
        """Single quotes needed on the command line for 
           transformation_model and regularization
        """
        self.transformation_model = "'" + transformation_model + "'" 
        self.regularization = "'" + regularization + "'"
        
        self.addDefaults()
        self.finalizeCommand()
        self.setName()
        self.colour = "red"
        
    def setName(self):
        self.name = "mincANTS"
    def addDefaults(self):
        cmd = []
        for i in range(len(self.similarity_metric)):
            cmd.append("-m")
            subcmd = ",".join([str(self.source[i]), str(self.target[i]), 
                      str(self.weight[i]), str(self.radius_or_histo[i])])
            cmd.append("".join(["'", str(self.similarity_metric[i]), "[", subcmd, "]", "'"]))
        self.cmd = ["mincANTS", "3", "--number-of-affine-iterations", "0"]
        for c in cmd:
            self.cmd += [c]
        self.cmd += ["-t", self.transformation_model,
                    "-r", self.regularization,
                    "-i", self.iterations,
                    "-o", self.output]
        for i in range(len(self.source)):
            self.inputFiles += [self.source[i], self.target[i]]
        self.outputFiles = [self.output]
        if self.useMask and self.target_mask:
            self.cmd += ["-x", str(self.target_mask)]
            self.inputFiles += [self.target_mask]
    def finalizeCommand(self):
        pass
    
    def checkArrayLengths(self, blur, gradient, metric, weight, radius):
        arrayLength = len(blur)
        errorMsg = "Array lengths for mincANTS command do not match."
        if (len(gradient) != arrayLength 
            or len(metric) != arrayLength
            or len(weight) != arrayLength
            or len(radius) != arrayLength):
            print errorMsg
            raise
        else:
            return
        
class minctracc(CmdStage):
    def __init__(self, 
                 inSource,
                 inTarget,
                 output=None,
                 logFile=None,
                 defaultDir="transforms", 
                 blur=None,
                 gradient=False,
                 linearparam="nlin",
                 source_mask=None, 
                 target_mask=None,
                 iterations=40,
                 step=0.5,
                 transform=None,
                 weight=0.8,
                 stiffness=0.98,
                 similarity=0.8,
                 w_translations=0.4,
                 w_rotations=0.0174533,
                 w_scales=0.02,
                 w_shear=0.02,
                 simplex=1,
                 optimization="-use_simplex",
                 useMask=True):
        #MF TODO: Specify different w_translations, rotations, scales shear in each direction?
        # Now assumes same in all directions
        # Go to more general **kwargs?
        
        """an efficient way to add a minctracc call to a pipeline

        The constructor needs two inputFile arguments, the source and the
        target for the registration, and multiple optional arguments
        for specifying parameters. The source and the target can be
        specified as either RegistrationPipeFH instances or as strings
        representing filenames. In the latter case an output and a
        logfile filename are required as well (these are filled in
        automatically in the case of RegistrationPipeFH instances.)

        """
        CmdStage.__init__(self, None) #don't do any arg processing in superclass
        try: 
            if isFileHandler(inSource, inTarget):
                """ if blur = None, getBlur returns lastblur
                if gradient is true, getBlur returns gradient instead of blur 
                if blur = -1, lastBaseVol is returned and gradient is ignored.
                
                self.transform will be None if there is no previous transform
                between input and target. If this is the case, lsq6 and lsq12
                defaults are added in the setTransforms function
                """
                self.source = inSource.getBlur(blur, gradient)
                self.target = inTarget.getBlur(blur, gradient)
                self.transform = inSource.getLastXfm(inTarget)
                outputXfm = inSource.registerVolume(inTarget, defaultDir)
                self.output = outputXfm
                self.logFile = fh.logFromFile(inSource.logDir, outputXfm)
                self.useMask = useMask
                if self.useMask:
                    self.source_mask = inSource.getMask()
                    self.target_mask = inTarget.getMask()
            else:
                self.source = inSource
                self.target = inTarget
                self.output = output
                if not logFile:
                    self.logFile = fh.logFromFile(abspath(curdir), output)
                else:
                    self.logFile = logFile
                self.transform = transform
                self.useMask = useMask
                if self.useMask:
                    self.source_mask = source_mask
                    self.target_mask = target_mask 
        except:
            print "Failed in putting together minctracc command."
            print "Unexpected error: ", sys.exc_info()
        
        self.linearparam = linearparam       
        self.iterations = str(iterations)
        self.lattice_diameter = str(step*3.0)
        self.step = str(step)       
        self.weight = str(weight)
        self.stiffness = str(stiffness)
        self.similarity = str(similarity)
        self.w_translations = str(w_translations)
        self.w_rotations = str(w_rotations)
        self.w_scales = str(w_scales)
        self.w_shear = str(w_shear)
        self.simplex = str(simplex)
        self.optimization = str(optimization)

        self.addDefaults()
        self.finalizeCommand()
        self.setTransform()
        self.setName()
        self.colour = "red"

    def setName(self):
        if self.linearparam == "nlin":
            self.name = "minctracc nlin step: " + self.step 
        else:
            self.name = "minctracc" + self.linearparam + " "
    def addDefaults(self):
        self.cmd = ["minctracc",
                    "-clobber",
                    "-w_translations", self.w_translations,self.w_translations,self.w_translations,
                    "-w_rotations", self.w_rotations, self.w_rotations, self.w_rotations,
                    "-w_scales", self.w_scales, self.w_scales, self.w_scales,
                    "-w_shear", self.w_shear, self.w_shear, self.w_shear,
                    "-step", self.step, self.step, self.step,
                    "-simplex", self.simplex, self.optimization,
                    "-tol", str(0.0001), 
                    self.source,
                    self.target,
                    self.output]
        
        # adding inputs and outputs
        self.inputFiles = [self.source, self.target]
        if self.useMask:
            if self.source_mask:
                self.inputFiles += [self.source_mask]
                self.cmd += ["-source_mask", self.source_mask]
            if self.target_mask:
                self.inputFiles += [self.target_mask]
                self.cmd += ["-model_mask", self.target_mask]
        self.outputFiles = [self.output]

    def setTransform(self):
        """If there is no last transform between the input and target (if using file handlers)
           or if there is no transform specified as an argument (if not using file handlers)
           set defaults based on linear parameter. If a transform is specified, use that one.
           Note that nothing is specified for nonlinear registrations with no transform,
           the minctracc defaults are fine. 
        """
        if not self.transform:
            if self.linearparam == "lsq6":
                self.cmd += ["-est_center", "-est_translations"]
            elif self.linearparam == "lsq12" or self.linearparam=="nlin":
                self.cmd += ["-identity"]
        else:
            self.inputFiles += [self.transform]
            self.cmd += ["-transform", self.transform]
        
    def finalizeCommand(self):
        """add the options to finalize the command"""
        if self.linearparam == "nlin":
            """add options for non-linear registration"""
            self.cmd += ["-iterations", self.iterations,
                         "-similarity", self.similarity,
                         "-weight", self.weight,
                         "-stiffness", self.stiffness,
                         "-nonlinear", "corrcoeff", "-sub_lattice", "6",
                         "-lattice_diameter", self.lattice_diameter,
                         self.lattice_diameter, self.lattice_diameter, 
                         "-max_def_magnitude", str(1),
                         "-debug", "-xcorr"]
        else:
            #MF TODO: Enforce that options must be lsq6/7/9/12?
            """add the options for a linear fit"""
            _numCmd = "-" + self.linearparam
            self.cmd += ["-xcorr", _numCmd]

class blur(CmdStage):
    def __init__(self, 
                 inFile, 
                 fwhm, 
                 defaultDir="tmp",
                 gradient=False):
        """calls mincblur with the specified 3D Gaussian kernel

        The inputs can be in one of two styles. The first argument can
        be an instance of RegistrationPipeFH, in which case the last
        volume in that instance (i.e. inFile.lastBasevol) will be
        blurred and the output will be determined by its blurFile
        method. Alternately, the inFile can be a string representing a
        filename, in which case the output and logfile will be set based on 
        the inFile name. If the fwhm specified is -1, we do not construct 
        a command.

        """
        
        if fwhm == -1:
            return
        
        CmdStage.__init__(self, None)
        try:
            if isFileHandler(inFile):
                blurlist = inFile.blurFile(fwhm, gradient, defaultDir)
                self.base = blurlist["base"]
                self.inputFiles = [inFile.getLastBasevol()]
                self.outputFiles = [blurlist["file"]]
                self.logFile = blurlist["log"]
                self.name = "mincblur " + str(fwhm) + " " + inFile.basename
                if gradient:
                    self.outputFiles.append(blurlist["gradient"])
            else:
                self.base = str(inFile).replace(".mnc", "")
                self.inputFiles = [inFile]
                blurBase = "".join([self.base, "_fwhm", str(fwhm), "_blur"])
                output = "".join([blurBase, ".mnc"])
                self.outputFiles = [output]
                self.logFile = fh.logFromFile(abspath(curdir), output)
                self.name = "mincblur " + str(fwhm) + " " + basename(inFile)
                if gradient:
                    gradientBase = blurBase.replace("blur", "dxyz")
                    self.outputFiles += ["".join([gradientBase, ".mnc"])] 
        except:
            print "Failed in putting together blur command."
            print "Unexpected error: ", sys.exc_info()
            
        self.cmd = ["mincblur", "-clobber", "-no_apodize", "-fwhm", str(fwhm),
                    self.inputFiles[0], self.base]
        if gradient:
            self.cmd += ["-gradient"]       
        self.colour="blue"

class autocrop(CmdStage):
    def __init__(self, 
                 resolution, 
                 inFile,
                 outFile=None,
                 logFile=None,
                 defaultDir="resampled"):
        
        """Resamples the input file to the resolution specified
           using autocrop. The -resample flag forces the use of
           mincresample.
           
           Resolutions should be specified in mm. 
           e.g. 56 microns should be specified as 0.056    
        """
           
        CmdStage.__init__(self, None)
        self.resolution = str(resolution)
        try:  
            if isFileHandler(inFile):
                self.inFile = inFile.getLastBasevol()               
                self.outfile = self.setOutputFile(inFile, defaultDir)
                self.logFile = fh.logFromFile(inFile.logDir, self.outfile)
            else:
                self.inFile = inFile
                self.outfile = outFile
                if not logFile:
                    self.logFile = fh.logFromFile(abspath(curdir), outFile)
                else:
                    self.logFile = logFile
    
        except:
            print "Failed in putting together autocrop command"
            print "Unexpected error: ", sys.exc_info()
            
        self.addDefaults()
        self.finalizeCommand()
        self.setName()
        
    def addDefaults(self):
        self.inputFiles += [self.inFile]   
        self.outputFiles += [self.outfile]       
        self.cmd += ["autocrop",
                     "-resample",
                     "-isostep", self.resolution] 
                 
    def finalizeCommand(self):
        self.cmd += ["-clobber", self.inFile, self.outfile]    
    def setName(self):
        self.name = "autocrop " 
    def setOutputFile(self, inFile, defaultDir):
        outDir = inFile.setOutputDirectory(defaultDir)
        outBase = (fh.removeBaseAndExtension(inFile.getLastBasevol()) + "_"
                   + self.resolution + "res.mnc")
        outputFile = fh.createBaseName(outDir, outBase)
        inFile.setLastBasevol(outputFile)
        return(outputFile)  
    
class mincresample(CmdStage):  
    def __init__(self,              
                 inFile,
                 targetFile,
                 **kwargs):
        
        """calls mincresample with the specified options

        The inFile and likeFile can be in one of two styles. 
        The first argument can be an instance of RegistrationPipeFH. 
        In this case the last volume in that instance (i.e. inFile.lastBasevol) 
        will be resampled and the output will be determined accordingly.
        Alternatively, the inFile can be a string representing a
        filename, in which case the output and logfile will be set based on 
        the inFile name.

        inFile is required, everything else optional
        This class assuming use of the most commonly used flags (-2, -clobber, -like, -transform)
        Any commands above and beyond the standard will be read in from argarray
        argarray could contain inFile and/or output files
        """
        
        argArray = kwargs.pop("argArray", None)
        if not argArray:
            argArray = ["mincresample"] 
        else:      
            argArray.insert(0, "mincresample")
        CmdStage.__init__(self, argArray)
          
        try:
            #MF TODO: What if we don't want to use lastBasevol?  
            if isFileHandler(inFile, targetFile):              
                self.inFile = self.getFileToResample(inFile, **kwargs)
                self.targetFile = targetFile.getLastBasevol()
                likeFile=kwargs.pop("likeFile", None)
                if likeFile:
                    if isFileHandler(likeFile):
                        self.likeFile = likeFile.getLastBasevol() 
                    else:
                        print "likeFile must be RegistrationPipeFH or RegistrationFHBase."
                        raise 
                invert = False
                for cmd in self.cmd:
                    if fnmatch.fnmatch(cmd, "*-invert*"):
                        invert = True
                        break
                xfm = kwargs.pop("transform", None)
                if xfm:
                    self.cxfm = xfm
                else:
                    if invert:
                        self.cxfm = targetFile.getLastXfm(inFile)
                    else:
                        self.cxfm = inFile.getLastXfm(targetFile)
                self.outputLocation=kwargs.pop("outputLocation", None)
                if not self.outputLocation: 
                    self.outputLocation=inFile
                else:
                    if not isFileHandler(self.outputLocation):
                        print "outputLocation must be RegistrationPipeFH or RegistrationFHBase."
                        raise
                default = kwargs.pop("defaultDir", None)
                if not default:
                    defaultDir = "resampled"
                else:
                    defaultDir = default
                self.outfile = self.setOutputFile(self.outputLocation, defaultDir)
                self.logFile = fh.logFromFile(self.outputLocation.logDir, self.outfile)
            else:
                self.inFile = inFile
                self.targetFile = targetFile
                self.likeFile = kwargs.pop("likeFile", None)
                self.cxfm = kwargs.pop("transform", None)
                self.outfile=kwargs.pop("outFile", None)
                logFile=kwargs.pop("logFile", None)
                if not logFile:
                    self.logFile = fh.logFromFile(abspath(curdir), self.outfile)
                else:
                    self.logFile = logFile
    
        except:
            print "Failed in putting together resample command"
            print "Unexpected error: ", sys.exc_info()
            
        self.addDefaults()
        self.finalizeCommand()
        self.setName()
        
    def addDefaults(self):
        self.inputFiles += [self.inFile, self.targetFile]   
        self.outputFiles += [self.outfile] 
        if self.likeFile:
            self.cmd += ["-like", self.likeFile] 
            if not self.likeFile in self.inputFiles:
                self.inputFiles += [self.likeFile]
        if self.cxfm:
            self.inputFiles += [self.cxfm]
            self.cmd += ["-transformation", self.cxfm]              
    def finalizeCommand(self):
        """Add -2, clobber, input and output files """
        self.cmd += ["-2", "-clobber", self.inFile, self.outfile]
    def setName(self):
        self.name = "mincresample " 
    def setOutputFile(self, FH, defaultDir):
        outBase = fh.removeBaseAndExtension(self.cxfm) + "-resampled.mnc"
        outDir = FH.setOutputDirectory(defaultDir)
        return(fh.createBaseName(outDir, outBase))  
    def getFileToResample(self, inputFile, **kwargs):
        return(inputFile.getLastBasevol())  

class mincresampleLabels(mincresample):
    def __init__(self, 
                 inFile, 
                 targetFile,
                 **kwargs):
        self.initInputLabels(kwargs.pop("setInputLabels", None))
        mincresample.__init__(self,
                           inFile,
                           targetFile, 
                           **kwargs)
        if isFileHandler(self.outputLocation):
            #After other initialization, addLabels to appropriate array
            self.addLabelsToArray(self.outputLocation)
    
    def initInputLabels(self, setLabels):
        if setLabels:
            self.setInputLabels = setLabels
        else:
            self.setInputLabels = False    
    def finalizeCommand(self):
        """additional arguments needed for resampling labels"""
        self.cmd += ["-keep_real_range", "-nearest_neighbour"]
        mincresample.finalizeCommand(self)
    def setOutputFile(self, FH, defaultDir): 
        """set name of output and add labels to appropriate likeFile labels array"""
        outBase = self.setOutputFileName(FH, append="labels")
        outDir = FH.setOutputDirectory(defaultDir)
        return(fh.createBaseName(outDir, outBase))    
    def setOutputFileName(self, FH, **funcargs):
        endOfFile = "-" + funcargs["append"] + ".mnc"
        if self.setInputLabels:
            outBase = fh.removeBaseAndExtension(self.cxfm)
            if fnmatch.fnmatch(outBase, "*_minctracc_*"):
                outputName = outBase.split("_minctracc_")[0]
            elif fnmatch.fnmatch(outBase, "*_ANTS_*"):
                outputName = outBase.split("_ANTS_")[0]
            else:
                outputName = outBase
            outBase = outputName + "-input"
        else:
            labelsToResample = fh.removeBaseAndExtension(self.inFile)
            likeBaseVol = fh.removeBaseAndExtension(FH.getLastBasevol())
            outBase = labelsToResample + "_to_" + likeBaseVol 
        outBase += endOfFile
        return outBase
    def addLabelsToArray(self, FH):
        FH.addLabels(self.outfile, inputLabel=self.setInputLabels)
    def getFileToResample(self, inputFile, **kwargs):
        index = kwargs.pop("labelIndex", None)
        if index > -1:
            # We always resample from inputLabels, so use returnLabels(True)
            labelArray=inputFile.returnLabels(True)
        else:
            labelArray[index] = None
        return(labelArray[index]) 

class mincresampleMask(mincresampleLabels):
    def __init__(self, 
                 inFile, 
                 targetFile,
                 **kwargs):
        mincresampleLabels.__init__(self,
                                    inFile,
                                    targetFile, 
                                    **kwargs)
    def getFileToResample(self, inputFile, **kwargs):
        #MF TODO: We will have to adjust this if we allow for pairwise
        # crossing to calculate masks. 
        """ Assume we are using mask from inputFile. If this does not exist,
            we assume inputLabels are also masks from previous iteration
            and we can use same logic as for mask=False. 
        """              
        maskToUse = inputFile.getMask()
        if maskToUse:
            return maskToUse
        else:
            index = kwargs.pop("labelIndex", None)
            labelArray=inputFile.returnLabels(True)
            return(labelArray[index])
    def setOutputFile(self, FH, defaultDir):
        # add -mask to appended file
        outBase = self.setOutputFileName(FH, append="mask")
        outDir = FH.setOutputDirectory(defaultDir)
        return(fh.createBaseName(outDir, outBase))

<<<<<<< HEAD
class mincAverage(CmdStage):
    def __init__(self, 
                 inputArray, 
                 outFile, 
                 logFile=None, 
                 defaultDir="tmp"):
        CmdStage.__init__(self, None)
        
        try:  
            """If outFile is fileHandler, we assume input array is as well"""
            if isFileHandler(outFile):
                self.filesToAvg = []
                for i in range(len(inputArray)):
                    self.filesToAvg.append(inputArray[i].getLastBasevol())               
                self.outfile = self.setOutputFile(outFile, defaultDir)
                self.logFile = fh.logFromFile(outFile.logDir, self.outfile)
            else:
                self.filesToAvg = inputArray
                self.outfile = outFile
                if not logFile:
                    self.logFile = fh.logFromFile(abspath(curdir), outFile)
                else:
                    self.logFile = logFile
    
        except:
            print "Failed in putting together mincaverage command"
            print "Unexpected error: ", sys.exc_info()
            
        self.addDefaults()
        self.finalizeCommand()
        self.setName()
        
    def addDefaults(self):
        for i in range(len(self.filesToAvg)):
            self.inputFiles.append(self.filesToAvg[i]) 
        self.sd = splitext(self.outfile)[0] + "-sd.mnc"  
        self.outputFiles += [self.outfile, self.sd]       
        self.cmd += ["mincaverage",
                     "-clobber", "-normalize", "-sdfile", self.sd, "-max_buffer_size_in_kb", str(409620)] 
                 
    def finalizeCommand(self):
        for i in range(len(self.filesToAvg)):
            self.cmd.append(self.filesToAvg[i])
        self.cmd.append(self.outfile)    
    def setName(self):
        self.name = "mincaverage " 
    def setOutputFile(self, inFile, defaultDir):
        outDir = inFile.setOutputDirectory(defaultDir)
        outBase = (fh.removeBaseAndExtension(inFile.getLastBasevol()) + "_" + "avg.mnc")
        outputFile = fh.createBaseName(outDir, outBase)
        return(outputFile)  

class mincAverageDisp(mincAverage):
    def __init__(self, 
                 inputArray, 
                 outFile, 
                 logFile=None, 
                 defaultDir=None):
        mincAverage.__init__(self, inputArray,outFile,logFile,defaultDir)
        
    def addDefaults(self):
        for i in range(len(self.filesToAvg)):
            self.inputFiles.append(self.filesToAvg[i]) 
        self.outputFiles += [self.outfile]       
        self.cmd += ["mincaverage", "-clobber"] 
                 
=======


class RotationalMinctracc(CmdStage):
    """
        This class runs a rotational_minctracc.py call on its two input 
        files.  That program performs a 6 parameter (rigid) registration
        by doing a brute force search in the x,y,z rotation space.  Normally
        the input files have unknown orientation.  Input and output files
        can be specified either as file handlers, or as string representing
        the filenames.
        
        * The input files are assumed to have already been blurred appropriately
        
        There are a number of parameters that have to be set and this 
        will be done using factors that depend on the resolution of the
        input files.  The blur parameter is given in mm, not as a factor 
        of the input resolution.  The blur parameter is necessary in order
        to retrieve the correct blur file from the file handler.  Here is the list:
        
        argument to be set   --  default (factor)  -- (for 56 micron, translates to)
                blur                  0.56 (mm)                 (560 micron) (note, this is in mm, not a factor)
          resample stepsize            4                        (224 micron)
        registration stepsize         10                        (560 micron)
          w_translations               8                        (448 micron)
         
        Specifying -1 for the blur argument will result in retrieving an unblurred file.
        The two other parameters that can be set are (in degrees) have defaults:
        
            rotational range          50
            rotational interval       10
        
        Whether or not a mask will be used is based on the presence of a mask 
        in the target file.  Alternatively, a mask can be specified using the
        maskFile argument.
    """
    def __init__(self, 
                 inSource, 
                 inTarget,
                 output = None, # ability to specify output transform when using strings for input
                 logFile = None,
                 maskFile = None,
                 defaultDir="transforms",
                 blur=0.56,
                 resample_step=4,
                 registration_step=10,
                 w_translations=8,
                 rotational_range=50,
                 rotational_interval=10):
        
        CmdStage.__init__(self, None) #don't do any arg processing in superclass
        # handling of the input files
        try: 
            if rf.isFileHandler(inSource, inTarget):
                # TODO: create a check to see whether the blur exists...
                self.source = inSource.getBlur(fwhm=blur)
                self.target = inTarget.getBlur(fwhm=blur)  
                if(output == None):
                    self.output = inSource.registerVolume(inTarget, defaultDir)
                else:
                    self.output = output
                if(logFile == None):
                    self.logFile = fh.logFromFile(inSource.logDir, self.output)
                else:
                    self.logFile = logFile
            else:
                # TODO: fix this to work with string input files
                self.source = inSource
                self.target = inTarget
        except:
            print "Failed in putting together RotationalMinctracc command."
            print "Unexpected error: ", sys.exc_info()
            raise
        
        highestResolution = rf.getFinestResolution(inSource)
        
        self.addDefaults(resample_step     * highestResolution,
                      registration_step * highestResolution,
                      w_translations    * highestResolution,
                      int(rotational_range),
                      int(rotational_interval))
        # potentially add a mask to the command
        self.finalizeCommand(inTarget, maskFile)
        self.setName()
        self.colour = "green"

    def setName(self):
        self.name = "rotational-minctracc" 

    def addDefaults(self,
                 resamp_step,
                 reg_step,
                 w_trans,
                 rot_range,
                 rot_interval):
        
        w_trans_string = str(w_trans) + ',' + str(w_trans) + ',' + str(w_trans)
        cmd = ["rotational_minctracc.py", 
               "-t", "/dev/shm/", 
               "-w", w_trans_string,
               "-s", str(resamp_step),
               "-g", str(reg_step),
               "-r", str(rot_range),
               "-i", str(rot_interval),
               self.source,
               self.target,
               self.output,
               "/dev/null"]
        self.inputFiles = [self.source, self.target] 
        self.outputFiles = [self.output] 
        self.cmd = cmd
        
    def finalizeCommand(self,
                        inTarget,
                        maskFile):
        if(maskFile):
            # a mask file have been given directly, choose
            # this one over the potential mask present
            # in the target
            self.cmd += ["-m", maskFile]
            self.inputFiles.append(maskFile)
        else:
            try:
                mask = inTarget.getMask()
                if mask:
                    self.cmd += ["-m", mask]
                    self.inputFiles.append(mask)
            except:
                print "Failed retrieving information about a mask for the target in RotationalMinctracc."
                print "Unexpected error: ", sys.exc_info()
                raise


class xfmConcat(CmdStage):
    """
        Calls xfmconcat on one or more input transformations
        
        inputFiles: these are assumed to be passed in as input filename  
        strings.  If more than one input file is passed, they should be 
        passed as a list
        
        outputFile: string representing the output filename 
        
        logFile: string representing the output filename for the log
        file for this command 
    """
    def __init__(self, 
                 inputFiles,
                 outputFile,
                 logFile):
        CmdStage.__init__(self, None)
        
        # in case there is a single input file... (it's actually possible)
        if(not(type(inputFiles) is list)):
            inputFiles = [inputFiles]
        
        self.inputFiles = inputFiles
        self.outputFiles = [outputFile]
        self.output = outputFile
        self.logFile = logFile
        self.cmd = ["xfmconcat", "-clobber"]
        self.cmd += inputFiles
        self.cmd += [outputFile]
        self.name   = "xfm-concat"
        self.colour = "yellow"
                        
                        
                        
                        
>>>>>>> 89422eda
<|MERGE_RESOLUTION|>--- conflicted
+++ resolved
@@ -2,12 +2,8 @@
 
 from pydpiper.pipeline import CmdStage 
 from pydpiper_apps.minc_tools.registration_functions import isFileHandler
-<<<<<<< HEAD
-from os.path import abspath, basename, splitext, join
-=======
 import pydpiper_apps.minc_tools.registration_functions as rf
 from os.path import abspath, basename, join
->>>>>>> 89422eda
 from os import curdir
 import pydpiper.file_handling as fh
 import sys
@@ -598,7 +594,6 @@
         outDir = FH.setOutputDirectory(defaultDir)
         return(fh.createBaseName(outDir, outBase))
 
-<<<<<<< HEAD
 class mincAverage(CmdStage):
     def __init__(self, 
                  inputArray, 
@@ -664,9 +659,6 @@
             self.inputFiles.append(self.filesToAvg[i]) 
         self.outputFiles += [self.outfile]       
         self.cmd += ["mincaverage", "-clobber"] 
-                 
-=======
-
 
 class RotationalMinctracc(CmdStage):
     """
@@ -833,5 +825,4 @@
                         
                         
                         
-                        
->>>>>>> 89422eda
+                        