#!/usr/bin/env python

from pydpiper.pipeline import * 
from os.path import abspath, basename
import pydpiper.file_handling as fh
import networkx as nx
import inspect

Pyro.config.PYRO_MOBILE_CODE=1

class RegistrationGroupedFiles():
    """A class to keep together all bits for a RegistrationPipeFH stage"""
    def __init__(self, inputVolume):
        self.basevol = inputVolume
        self.labels = []
        self.inputLabels = None
        self.blurs = {}
        self.gradients = {}
        self.lastblur = None 
        self.lastgradient = None
        self.transforms = {}
        self.lastTransform = {}
        self.mask = None
        
    def getBlur(self, fwhm=None, gradient=False):
        """returns file with specified blurring kernel
        If no blurring kernel is specified, return the last blur
        If gradient is specified, return gradient instead of blur
        If fwhm = -1, return basevol"""
        blurToReturn = None
        if fwhm == -1:
            blurToReturn = self.basevol
        else:
            if not fwhm:
                fwhm = self.lastblur
                if gradient:
                    fwhm = self.lastgradient
            if gradient:
                blurToReturn = self.gradients[fwhm]
            else:
                blurToReturn = self.blurs[fwhm]
        return(blurToReturn)

    def addBlur(self, filename, fwhm, gradient=None):
        """adds the blur with the specified kernel"""
        self.blurs[fwhm] = filename
        self.lastblur = fwhm
        if gradient:
            self.gradients[fwhm] = gradient
            self.lastgradient = fwhm
    
class RegistrationPipeFH():
    """A class to provide file-handling support for registration pipelines

    Each input file will have a separate directory underneath the
    specified base directory. This will in turn be populated by
    different output directories for transforms, resampled files,
    temporary files, etc. The final directory tree will look like the
    following:

    basedir/filenamebase/log -- log files
    basedir/filenamebase/resampled -- resampled files go here
    basedir/filenamebase/transforms -- transforms (xfms, grids, etc.) go here
    basedir/filenamebase/labels -- any resampled labels (if necessary) go here
    basedir/filenamebase/tmp -- intermediate temporary files go here

    The RegistrationPipeFH can be passed to different processing
    functions (minctracc, blur, etc.) which will use it to derive
    proper filenames. The RegistrationPipeFH can moreover group
    related files (blurs, transforms, resamples) by using the newGroup
    call.

    """
    def __init__(self, filename, basedir):
        """two inputs required - an inputFile file and a base directory."""
        self.groupedFiles = [RegistrationGroupedFiles(filename)]
        self.currentGroupIndex = -1 #MF why -1 instead of 0? TEST
        #MF TODO: verify below with Jason to verify correct interpretation
        self.inputFileName = filename
        self.basename = fh.removeBaseAndExtension(self.inputFileName)
        # Check to make sure that basedir exists, otherwise create:
        self.basedir = fh.makedirsIgnoreExisting(basedir)
        # groups can be referred to by either name or index number
        self.groupNames = {'base' : 0}       
        # create directories
        self.setupNames()
        # set lastBaseVol
        self.lastBaseVol = filename
    
    def newGroup(self, inputVolume = None, groupName = None):
        """create a new set of grouped files"""
        groupIndex = len(self.groupedFiles) + 1
        if not inputVolume:
            inputVolume = self.getLastBasevol()
        
        if not groupName:
            groupName = groupIndex

        self.groupedFiles.append(RegistrationGroupedFiles(inputVolume))
        self.groupNames[groupName] = groupIndex
        self.currentGroupIndex = groupIndex

    def setupNames(self):
        """string munging to create necessary basenames and directories"""
        self.subjDir = fh.createSubDir(self.basedir, self.basename)
        self.logDir = fh.createLogDir(self.subjDir)
        self.resampledDir = fh.createSubDir(self.subjDir, "resampled")
        self.transformsDir = fh.createSubDir(self.subjDir, "transforms")
        self.labelsDir = fh.createSubDir(self.subjDir, "labels")
        self.tmpDir = fh.createSubDir(self.subjDir, "tmp")
        
    def logFromFile(self, inFile):
        """ creates a log file from an input filename

        Takes the input file, strips out any extensions, and returns a 
        filename with the same basename, in the log directory, and 
        with a .log extension"""

        #MF TODO: Can we move to fileHandling class?  
        logBase = fh.removeBaseAndExtension(inFile)
        log = fh.createLogFile(self.logDir, logBase)
        return(log)

    def registerVolume(self, targetFH, arglist):
        """create the filenames for a single registration call

        Two input arguments - a RegistrationPipeFH instance for the
        target volume and an argument list; the argument list is
        derived from function introspection in the minctracc or
        mincANTS calls and will be used to provide a unique filename.

        """
        sourceFilename = fh.removeBaseAndExtension(self.getLastBasevol())
        targetFilename = fh.removeBaseAndExtension(targetFH.getLastBasevol())
        # check to make sure blurs match, otherwise throw error?
        # Go through argument list to build file name
        xfmFileName = [sourceFilename, "to", targetFilename]
        xfmOutputDir = self.tmpDir
        for k, l in arglist:
            # MF TODO: Think about how to handle gradient case
            if k == 'blur':
                xfmFileName += [str(l) + "blur"]
            elif k == 'gradient':
                if l:
                    xfmFileName += ["dxyz"]
            elif k == 'linearparam':
                xfmFileName += [l]
            elif k == 'iterations':
                xfmFileName += ["iter" + str(l)]
            elif k == 'step':
                xfmFileName += ["step" + str(l)]
            elif k == 'defaultDir':
                xfmOutputDir = self.setOutputDirectory(str(l))
        xfmFileWithExt = "_".join(xfmFileName) + ".xfm"
        outputXfm = fh.createBaseName(xfmOutputDir, xfmFileWithExt)
        self.addAndSetXfmToUse(targetFilename, outputXfm)
        return(outputXfm)
    
    def setOutputDirectory(self, defaultDir):
        """sets output directory based on defaults for each type of call
        allows for the possibility that an entirely new directory may be specified
        e.g. pipeline_name_nlin or pipeline_name_lsq6 that does not depend on 
        existing file handlers. Additional cases may be added in the future"""
        outputDir = os.curdir
        if defaultDir=="tmp":
            outputDir = self.tmpDir
        elif defaultDir=="resampled":
            outputDir = self.resampledDir
        elif defaultDir=="labels":
            outputDir = self.labelsDir
        elif defaultDir=="transforms":
            outputDir = self.transformsDir
        else:
            outputDir = abspath(defaultDir)
        return(outputDir)
    
    #MF TODO: This code is getting a bit repetitive. Lets see if we can't
    # consolidate a bit.     
    def getBlur(self, fwhm=None, gradient=False): 
        return(self.groupedFiles[self.currentGroupIndex].getBlur(fwhm, gradient))
    def setBlurToUse(self, fwhm):
        self.groupedFiles[self.currentGroupIndex].lastblur = fwhm
    def getLastBasevol(self):
        return(self.groupedFiles[self.currentGroupIndex].basevol)
    def getLastXfm(self, targetFilename):
        currGroup = self.groupedFiles[self.currentGroupIndex]
        lastXfm = None
        if targetFilename in currGroup.lastTransform:
            lastXfm = currGroup.lastTransform[targetFilename]
        return(lastXfm)
    def setLastXfm(self, targetFilename, xfm):
        self.groupedFiles[self.currentGroupIndex].lastTransform[targetFilename] = xfm
    def addAndSetXfmToUse(self, targetFilename, xfm):
        currGroup = self.groupedFiles[self.currentGroupIndex]
        if not targetFilename in currGroup.transforms:
            currGroup.transforms[targetFilename] = []
        if not currGroup.transforms[targetFilename].__contains__(xfm):
            currGroup.transforms[targetFilename].append(xfm)
        self.setLastXfm(targetFilename, xfm)
    def getInputLabels(self):
        return(self.groupedFiles[self.currentGroupIndex].inputLabels)
    def setInputLabels(self, labels):
        self.groupedFiles[self.currentGroupIndex].inputLabels = labels
    def addLabels(self, newLabel):
        """Add labels to array."""
        currGroup = self.groupedFiles[self.currentGroupIndex]
        if not currGroup.labels.__contains__(newLabel):
            currGroup.labels.append(newLabel)
    def returnLabels(self):
        return(self.groupedFiles[self.currentGroupIndex].labels)
    def setMask(self, inputMask):
        self.groupedFiles[self.currentGroupIndex].mask = inputMask
    def getMask(self):
        return(self.groupedFiles[self.currentGroupIndex].mask)
    def blurFile(self, fwhm, gradient=False, defaultDir="tmp"):
        """create filename for a mincblur call

        Return a triplet of the basename, which mincblur needs as its
        input, the full filename, which mincblur will create after its done,
        and the log file"""
        
        #MF TODO: Error handling if there is no lastBaseVol
        lastBaseVol = self.getLastBasevol()
        outputbase = fh.removeBaseAndExtension(lastBaseVol)
        outputDir = self.setOutputDirectory(defaultDir)
        outputbase = "%s/%s_fwhm%g" % (outputDir, outputbase, fwhm)
        
        withext = "%s_blur.mnc" % outputbase     
        log = self.logFromFile(withext)

        outlist = { "base" : outputbase,
                    "file" : withext,
                    "log"  : log }
        
        if gradient:
            gradWithExt = "%s_dxyz.mnc" % outputbase
            outlist["gradient"] = gradWithExt
        else:
            gradWithExt=None

        self.groupedFiles[self.currentGroupIndex].addBlur(withext, fwhm, gradWithExt)
        return(outlist)

def isFileHandler(inSource, inTarget=None):
    """Source and target types can be either RegistrationPipeFH or strings
    Regardless of which is chosen, they must both be the same type.
    If this function returns True - both types are fileHandlers. If it returns
    false, both types are strings. If there is a mismatch, the assert statement
    should cause an error to be raised."""
    isFileHandlingClass = True
    assertMsg = 'source and target files must both be same type: RegistrationPipeFH or string'
    if isinstance(inSource, RegistrationPipeFH):
        if inTarget:
            assert isinstance(inTarget, RegistrationPipeFH), assertMsg
    else:
        if inTarget:
            assert not isinstance(inTarget, RegistrationPipeFH), assertMsg
        isFileHandlingClass = False
    return(isFileHandlingClass)

class minctracc(CmdStage):
    def __init__(self, 
                 inSource,
                 inTarget,
                 output=None,
                 logFile=None,
                 defaultDir="transforms", 
                 blur=None,
                 gradient=False,
                 linearparam="nlin",
                 source_mask=None, 
                 target_mask=None,
                 iterations=15,
                 step=0.5,
                 transform=None,
                 weight=1,
                 stiffness=1,
                 similarity=0.3,
                 w_translations=0.2,
                 simplex=1):
        """an efficient way to add a minctracc call to a pipeline

        The constructor needs two inputFile arguments, the source and the
        target for the registration, and multiple optional arguments
        for specifying parameters. The source and the target can be
        specified as either RegistrationPipeFH instances or as strings
        representing filenames. In the latter case an output and a
        logfile filename are required as well (these are filled in
        automatically in the case of RegistrationPipeFH instances.)

        """
        CmdStage.__init__(self, None) #don't do any arg processing in superclass
        try: 
            if isFileHandler(inSource, inTarget):
                """ if blur = None, getBlur returns lastblur
                if gradient is true, getBlur returns gradient instead of blur 
                if blur = -1, lastBaseVol is returned and gradient is ignored.
                """
                self.source = inSource.getBlur(blur, gradient)
                self.target = inTarget.getBlur(blur, gradient)
                if not transform:
                    # Note: this may also be None and should be for initial call
                    targetFilename = fh.removeBaseAndExtension(inTarget.getLastBasevol())
                self.transform = inSource.getLastXfm(targetFilename)
                frame = inspect.currentframe()
                args,_,_,arglocals = inspect.getargvalues(frame)
                arglist = [(i, arglocals[i]) for i in args]
                outputXfm = inSource.registerVolume(inTarget, arglist)
                self.output = outputXfm
                self.logFile = inSource.logFromFile(outputXfm)
                self.source_mask = inSource.getMask()
                self.target_mask = inTarget.getMask()
            else:
                self.source = inSource
                self.target = inTarget
                self.output = output
                self.logFile = logFile
                self.transform = transform
                self.source_mask = source_mask
                self.target_mask = target_mask 
        except:
            print "Failed in putting together minctracc command."
            print "Unexpected error: ", sys.exc_info()
        
        self.linearparam = linearparam       
        self.iterations = str(iterations)
        self.lattice_diameter = str(step*3)
        self.step = str(step)       
        self.weight = str(weight)
        self.stiffness = str(stiffness)
        self.similarity = str(similarity)
        self.w_translations = str(w_translations)
        self.simplex = str(simplex)

        self.addDefaults()
        self.finalizeCommand()
        self.setName()
        self.colour = "red"

    def setName(self):
        if self.linearparam == "nlin":
            self.name = "minctracc nlin step: " + self.step 
        else:
            self.name = "minctracc" + self.linearparam + " "
    def addDefaults(self):
        self.cmd = ["minctracc",
                    "-clobber",
                    "-similarity", self.similarity,
                    "-weight", self.weight,
                    "-stiffness", self.stiffness,
                    "-w_translations", self.w_translations,self.w_translations,self.w_translations,
                    "-step", self.step, self.step, self.step,
                    "-simplex", self.simplex,
                    self.source,
                    self.target,
                    self.output]
        
        # adding inputs and outputs
        self.inputFiles = [self.source, self.target]
        if self.source_mask:
            self.inputFiles += [self.source_mask]
            self.cmd += ["-source_mask", self.source_mask]
        if self.target_mask:
            self.inputFiles += [self.target_mask]
            self.cmd += ["-model_mask", self.target_mask]
        if self.transform:
            self.inputFiles += [self.transform]
            self.cmd += ["-transform", self.transform]
        self.outputFiles = [self.output]

    def finalizeCommand(self):
        """add the options to finalize the command"""
        if self.linearparam == "nlin":
            """add options for non-linear registration"""
            self.cmd += ["-iterations", self.iterations,
                         "-nonlinear", "corrcoeff", "-sub_lattice", "6",
                         "-lattice_diameter", self.lattice_diameter,
                         self.lattice_diameter, self.lattice_diameter]
        else:
            #MF TODO: Enforce that options must be lsq6/7/9/12?
            """add the options for a linear fit"""
            _numCmd = "-" + self.linearparam
            self.cmd += ["-xcorr", _numCmd]

class blur(CmdStage):
<<<<<<< HEAD
    def __init__(self, 
                 inFile, 
                 fwhm, 
                 defaultDir="tmp",
                 gradient=False):
        """calls mincblur with the specified 3D Gaussian kernel

        The inputs can be in one of two styles. The first argument can
        be an instance of RegistrationPipeFH, in which case the last
        volume in that instance (i.e. inFile.lastBasevol) will be
        blurred and the output will be determined by its blurFile
        method. Alternately, the inFile can be a string representing a
        filename, in which case the output and logfile will be set based on 
        the inFile name. If the fwhm specified is -1, we do not construct 
        a command.

        """
        
        if fwhm == -1:
            return
        
        CmdStage.__init__(self, None)
        try:
            if isFileHandler(inFile):
                blurlist = inFile.blurFile(fwhm, gradient, defaultDir)
                self.base = blurlist["base"]
                self.inputFiles = [inFile.lastBaseVol]
                self.outputFiles = [blurlist["file"]]
                self.logFile = blurlist["log"]
                self.name = "mincblur " + str(fwhm) + " " + inFile.basename
                if gradient:
                    self.outputFiles.append(blurlist["gradient"])
            else:
                self.base = str(inFile).replace(".mnc", "")
                self.inputFiles = [inFile]
                blurBase = "".join([self.base, "_fwhm", str(fwhm), "_blur"])
                self.outputFiles = ["".join([blurBase, ".mnc"])]
                self.logFile = fh.createLogDirandFile(abspath(os.curdir), blurBase)
                self.name = "mincblur " + str(fwhm) + " " + basename(inFile)
                if gradient:
                    gradientBase = blurBase.replace("blur", "dxyz")
                    self.outputFiles += ["".join([gradientBase, ".mnc"])] 
        except:
            print "Failed in putting together blur command."
            print "Unexpected error: ", sys.exc_info()
            
        self.cmd = ["mincblur", "-clobber", "-fwhm", str(fwhm),
                    self.inputFiles[0], self.base]
        if gradient:
            self.cmd += ["-gradient"]       
        self.colour="blue"

class mincresample(CmdStage):
    def __init__(self, 
                 inFile, 
                 outFile=None, 
                 logFile=None,
                 defaultDir="resampled", 
                 likeFile=None, 
                 cxfm=None, 
                 argArray=None):
        """calls mincresample with the specified options

        The inFile and likeFile can be in one of two styles. 
        The first argument can be an instance of RegistrationPipeFH. 
        In this case the last volume in that instance (i.e. inFile.lastBasevol) 
        will be resampled and the output will be determined accordingly.
        Alternatively, the inFile can be a string representing a
        filename, in which case the output and logfile will be set based on 
        the inFile name.

        inFile is required, everything else optional
        This class assuming use of the most commonly used flags (-2, -clobber, -like, -transform)
        Any commands above and beyond the standard will be read in from argarray
        argarray could contain inFile and/or output files

        """
        if not argArray:
            argArray = ["mincresample"] 
        else:      
            argArray.insert(0, "mincresample")
        CmdStage.__init__(self, argArray)
            
        #If no like file is specified, use inputFile
        if not likeFile:
            likeFile=inFile

        try:
            #MF TODO: What if we don't want to use lastBasevol?  
            if isFileHandler(inFile, likeFile):
                self.inFile = self.getFileToResample(inFile)
                self.likeFile = likeFile.getLastBasevol()
                self.cxfm = inFile.getLastXfm(fh.removeBaseAndExtension(self.likeFile))
                self.outfile = self.setOutputFile(likeFile, defaultDir)
                self.logFile = inFile.logFromFile(self.outfile)
            else:
                self.inFile = inFile
                self.likeFile = likeFile
                self.logFile=logFile
                self.outfile=outFile
                self.cxfm = cxfm
        except:
            print "Failed in putting together resample command"
            print "Unexpected error: ", sys.exc_info()
            
        self.addDefaults()
        self.finalizeCommand()
        self.setName()
        
    def addDefaults(self):
        self.inputFiles += [self.inFile]   
        self.outputFiles += [self.outfile]       
        self.cmd += ["-like", self.likeFile] 
        if not self.inputFiles.__contains__(self.likeFile): 
                self.inputFiles += [self.likeFile]
        if self.cxfm:
            self.inputFiles += [self.cxfm]
            self.cmd += ["-transform", self.cxfm]              
    def finalizeCommand(self):
        """Add -2, clobber, input and output files """
        self.cmd += ["-2", "-clobber", self.inFile, self.outfile]    
    def setName(self):
        self.name = "mincresample " 
    def setOutputFile(self, likeFile, defaultDir):
        outBase = fh.removeBaseAndExtension(self.cxfm) + "-resampled.mnc"
        outDir = likeFile.setOutputDirectory(defaultDir)
        return(fh.createBaseName(outDir, outBase))  
    def getFileToResample(self, inputFile):
        return(inputFile.getLastBasevol())  

class mincresampleLabels(mincresample):
    def __init__(self, 
                 inFile, 
                 outFile=None, 
                 logFile=None, 
                 defaultDir="labels",
                 likeFile=None, 
                 cxfm=None, 
                 argArray=None):
        mincresample.__init__(self,
                           inFile, 
                           outFile, 
                           logFile, 
                           defaultDir,
                           likeFile, 
                           cxfm, 
                           argArray)
    def finalizeCommand(self):
        """additional arguments needed for resampling labels"""
        self.cmd += ["-keep_real_range", "-nearest_neighbour"]
        mincresample.finalizeCommand(self)
    def setOutputFile(self, likeFile, defaultDir):
        """set name of output and add labels to likeFile labels array"""
        outBase = fh.removeBaseAndExtension(self.cxfm) + "-resampled-labels.mnc"
        outDir = likeFile.setOutputDirectory(defaultDir)
        labelFile = fh.createBaseName(outDir, outBase)  
        # If the likeFile has no InputLabels, use these labels. 
        # Otherwise, add to labels array
        if not likeFile.getInputLabels():
            likeFile.setInputLabels(labelFile)
        else:
            likeFile.addLabels(labelFile)
        return(labelFile)  
    def getFileToResample(self, inputFile):
        return(inputFile.getInputLabels())     
=======
    def __init__(self, like, output, logfile, fwhm):
        # note - output should end with _blur.mnc
        CmdStage.__init__(self, None)
        self.base = output.replace("_blur.mnc", "")
        self.inputFiles = [like]
        self.outputFiles = [output]
        self.logFile = logfile
        self.cmd = ["mincblur", "-clobber", "-fwhm", str(fwhm),
                    like, self.base]
        self.name = "mincblur " + str(fwhm) + " " + basename(like)
        self.colour="blue"

class mincresample(CmdStage):
    def __init__(self, inputFile, outputFile, logfile, argarray=[], like=None, cxfm=None):
    	if argarray:
	    argarray.insert(0, "mincresample")
    	else:
    	    argarray = ["mincresample"]
    	CmdStage.__init__(self, argarray)
	# inputFile and outputFile are required, everything else optional
	# This class assuming use of the most commonly used flags (-2, -clobber, -like, -transform)
	# Any commands above and beyond the standard will be read in from argarray
	# argarray could contain like and/or output files
	if like:
	    self.cmd += ["-like", like]
	if cxfm:
	    self.inputFiles += [cxfm]
	    self.cmd += ["-transform", cxfm]
	self.inputFiles += [inputFile]
	self.outputFiles += [outputFile]
	self.logFile = logfile
	self.cmd += ["-2", "-clobber", inputFile, outputFile]
>>>>>>> 4e41709a
<|MERGE_RESOLUTION|>--- conflicted
+++ resolved
@@ -270,11 +270,11 @@
                  linearparam="nlin",
                  source_mask=None, 
                  target_mask=None,
-                 iterations=15,
+                 iterations=40,
                  step=0.5,
                  transform=None,
-                 weight=1,
-                 stiffness=1,
+                 weight=0.8,
+                 stiffness=0.98,
                  similarity=0.3,
                  w_translations=0.2,
                  simplex=1):
@@ -383,7 +383,6 @@
             self.cmd += ["-xcorr", _numCmd]
 
 class blur(CmdStage):
-<<<<<<< HEAD
     def __init__(self, 
                  inFile, 
                  fwhm, 
@@ -548,38 +547,4 @@
             likeFile.addLabels(labelFile)
         return(labelFile)  
     def getFileToResample(self, inputFile):
-        return(inputFile.getInputLabels())     
-=======
-    def __init__(self, like, output, logfile, fwhm):
-        # note - output should end with _blur.mnc
-        CmdStage.__init__(self, None)
-        self.base = output.replace("_blur.mnc", "")
-        self.inputFiles = [like]
-        self.outputFiles = [output]
-        self.logFile = logfile
-        self.cmd = ["mincblur", "-clobber", "-fwhm", str(fwhm),
-                    like, self.base]
-        self.name = "mincblur " + str(fwhm) + " " + basename(like)
-        self.colour="blue"
-
-class mincresample(CmdStage):
-    def __init__(self, inputFile, outputFile, logfile, argarray=[], like=None, cxfm=None):
-    	if argarray:
-	    argarray.insert(0, "mincresample")
-    	else:
-    	    argarray = ["mincresample"]
-    	CmdStage.__init__(self, argarray)
-	# inputFile and outputFile are required, everything else optional
-	# This class assuming use of the most commonly used flags (-2, -clobber, -like, -transform)
-	# Any commands above and beyond the standard will be read in from argarray
-	# argarray could contain like and/or output files
-	if like:
-	    self.cmd += ["-like", like]
-	if cxfm:
-	    self.inputFiles += [cxfm]
-	    self.cmd += ["-transform", cxfm]
-	self.inputFiles += [inputFile]
-	self.outputFiles += [outputFile]
-	self.logFile = logfile
-	self.cmd += ["-2", "-clobber", inputFile, outputFile]
->>>>>>> 4e41709a
+        return(inputFile.getInputLabels())     