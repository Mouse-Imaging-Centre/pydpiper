#!/usr/bin/env python

from pydpiper.pipeline import *
from pydpiper.queueing import *
from pydpiper.application import AbstractApplication
from minctracc import *
import pydpiper.file_handling as fh
from os.path import abspath, join
from multiprocessing import Event
import logging
import glob
import fnmatch
import re

logger = logging.getLogger(__name__)

Pyro.config.PYRO_MOBILE_CODE=1 

# JPL: why is this class in MAGeT - this, except for the final label resampling, is generic hierarchical minctracc, right?
class SMATregister:
    def __init__(self, inputPipeFH, 
                 templatePipeFH,
                 steps=[1,0.5,0.5,0.2,0.2,0.1],
                 blurs=[0.25,0.25,0.25,0.25,0.25, -1], 
                 gradients=[False, False, True, False, True, False],
                 iterations=[60,60,60,10,10,4],
                 simplexes=[3,3,3,1.5,1.5,1],
                 w_translations=0.2,
                 linearparams = {'type' : "lsq12", 'simplex' : 1, 'step' : 1},
                 name="initial", 
                 createMask=False):
        self.p = Pipeline()
        self.name = name
        
        for b in blurs:
            #MF TODO: -1 case is also handled in blur. Need here for addStage.
            #Fix this redundancy and/or better design?
            if b != -1:
                tblur = blur(templatePipeFH, b, gradient=True)
                iblur = blur(inputPipeFH, b, gradient=True)               
                self.p.addStage(tblur)
                self.p.addStage(iblur)
            
        # Two lsq12 stages: one using 0.25 blur, one using 0.25 gradient
        for g in [False, True]:    
            linearStage = minctracc(inputPipeFH, 
                                      templatePipeFH, 
                                      blur=blurs[0], 
                                      gradient=g,                                     
                                      linearparam=linearparams["type"],
                                      step=linearparams["step"],
                                      simplex=linearparams["simplex"],
                                      w_translations=w_translations,
                                      similarity=0.5)
            self.p.addStage(linearStage)

        # create the nonlinear registrations
        for i in range(len(steps)):
            nlinStage = minctracc(inputPipeFH, 
                                  templatePipeFH,
                                  blur=blurs[i],
                                  gradient=gradients[i],
                                  iterations=iterations[i],
                                  step=steps[i],
                                  similarity=0.8,
                                  w_translations=w_translations,
                                  simplex=simplexes[i])
            self.p.addStage(nlinStage)
        
<<<<<<< HEAD
=======
        
>>>>>>> 3c2d4610
        # Resample all inputLabels 
        inputLabelArray = templatePipeFH.returnLabels(True)
        if len(inputLabelArray) > 0:
            """ for the initial registration, resulting labels should be added
                to inputLabels array for subsequent pairwise registration
                otherwise labels should be added to labels array for voting """
            if self.name == "initial":
                addOutputToInputLabels = True
            else:
                addOutputToInputLabels = False
            for i in range(len(inputLabelArray)):
<<<<<<< HEAD
                resampleStage = mincresampleLabels(templatePipeFH, 
                                                   likeFile=inputPipeFH,
                                                   argArray=["-invert"],
                                                   labelIndex=i,
                                                   setInputLabels=addOutputToInputLabels)
                self.p.addStage(resampleStage)
        # resample files
        resampleStage = mincresample(templatePipeFH, 
                                     likeFile=inputPipeFH,
                                     argArray=["-invert"])
        self.p.addStage(resampleStage)

def voxelVote(inputFH, pairwise):
=======
                resampleStage = mincresampleLabels(templatePipeFH,
                                                    likeFile=inputPipeFH,
                                                    argArray=["-invert"],
                                                    labelIndex=i,
                                                    setInputLabels=addOutputToInputLabels,
                                                    mask=createMask)
                self.p.addStage(resampleStage)
            # resample files
            resampleStage = mincresample(templatePipeFH,
                                            likeFile=inputPipeFH,
                                            argArray=["-invert"])
            self.p.addStage(resampleStage)

def maskFiles(FH, atlas, numAtlases=1):
    """ Assume that if there is more than one atlas, multiple
        masks were generated and we need to perform a voxel_vote. 
        Otherwise, assume we are using inputLabels from crossing with
        only one atlas. 
    """
    #MF TODO: Make this more general to handle pairwise option. 
    p = Pipeline()
    if not atlas:
        if numAtlases > 1:
            voxel = voxelVote(FH, False, True)
            p.addStage(voxel)
            mincMathInput = voxel.outputFiles[0]  
        else:
            mincMathInput = FH.returnLabels(True)[0]
        FH.setMask(mincMathInput)
    else:
        mincMathInput = FH.getMask()
    mincMathOutput = fh.createBaseName(FH.resampledDir, FH.basename)
    mincMathOutput += "_masked.mnc"   
    logFile = FH.logFromFile(mincMathOutput)
    cmd = ["mincmath"] + ["-clobber"] + ["-mult"]
    cmd += [InputFile(mincMathInput)] + [InputFile(FH.getLastBasevol())] 
    cmd += [OutputFile(mincMathOutput)]
    mincMath = CmdStage(cmd)
    mincMath.setLogFile(LogFile(logFile))
    p.addStage(mincMath)
    FH.setLastBasevol(mincMathOutput, True)
    return(p)

def voxelVote(inputFH, pairwise, mask):
>>>>>>> 3c2d4610
    # if we do pairwise crossing, use output labels for voting (Default)
    # otherwise, return inputLabels from initial atlas-input crossing
    useInputLabels = False
    if not pairwise:
        useInputLabels = True
    labels = inputFH.returnLabels(useInputLabels)
<<<<<<< HEAD
    out = fh.createBaseName(inputFH.labelsDir, inputFH.basename) 
    out += "_votedlabels.mnc"
=======
    out = fh.createBaseName(inputFH.labelsDir, inputFH.basename)
    if mask:
        out += "_mask.mnc"
    else: 
        out += "_votedlabels.mnc"
>>>>>>> 3c2d4610
    logFile = inputFH.logFromFile(out)
    cmd = ["voxel_vote.py"] + [InputFile(l) for l in labels] + [OutputFile(out)]
    voxel = CmdStage(cmd)
    voxel.setLogFile(LogFile(logFile))
    return(voxel)

class MAGeTApplication(AbstractApplication):
    def setup_options(self):
        self.parser.add_option("--atlas-library", dest="atlas_lib",
                      type="string", default="atlas_label_pairs",
                      help="Directory of existing atlas/label pairs")
        self.parser.add_option("--no-pairwise", dest="pairwise",
                      action="store_false", default=True,
                      help="""Pairwise crossing of templates. Default is true. 
                          If specified, only register inputs to atlases in library""")
        self.parser.add_option("--output-dir", dest="output_directory",
                      type="string", default=".",
                      help="Directory where output data will be saved.")
        self.parser.add_option("--mask", dest="mask",
<<<<<<< HEAD
                      type="string",
                      help="Mask to use for all images")
=======
                      action="store_true", default=False,
                      help="Create a mask for all images")
>>>>>>> 3c2d4610
        self.parser.add_option("--max-templates", dest="max_templates",
                      default=25, type="int",
                      help="Maximum number of templates to generate")
        
        self.parser.set_usage("%prog [options] input files") 

    def run(self):
        options = self.options
        args = self.args
        reconstruct = ""
        for i in range(len(sys.argv)):
            reconstruct += sys.argv[i] + " "
        logger.info("Command is: " + reconstruct)
        
        outputDir = fh.makedirsIgnoreExisting(options.output_directory)
        atlasDir = fh.createSubDir(outputDir, "input_atlases")
        
        """Read in atlases from directory specified in --atlas-library and 
<<<<<<< HEAD
            create fileHandling classes. Assumes atlas/label pairs have one 
            of the following naming schemes:
                name_average.mnc/name_labels.mnc
                name.mnc/name_labels.mnc"""
        average = [] #array of input atlas averages
        labels = [] #array of input atlas labels, one for each average
        atlases = [] #array of RegistrationPipeFH classes for each atlas/label pair
        numAtlases = 0
        for inFile in glob.glob(os.path.join(options.atlas_lib, "*.mnc")):
            if not fnmatch.fnmatch(inFile, "*labels.mnc"):
                average.append(abspath(inFile))
            else:
                labels.append(abspath(inFile))
=======
            create fileHandling classes. Assumes atlas/label/mask groups have one 
            of the following naming schemes:
                name_average.mnc/name_labels.mnc/name_mask.mnc
                name.mnc/name_labels.mnc/name_mask.mnc
            Note that all three files are required even if masking is not used."""
        average = [] #array of input atlas averages
        labels = [] #array of input atlas labels, one for each average
        masks = [] # array of masks, one for each average
        atlases = [] #array of RegistrationPipeFH classes for each atlas/label pair
        numAtlases = 0
        for inFile in glob.glob(os.path.join(options.atlas_lib, "*.mnc")):
            if fnmatch.fnmatch(inFile, "*labels.mnc"):
                labels.append(abspath(inFile))
            elif fnmatch.fnmatch(inFile, "*mask.mnc"):
                masks.append(abspath(inFile))
            else:
                average.append(abspath(inFile))
>>>>>>> 3c2d4610
        # check to make sure len(average)==len(labels)
        if not len(average) == len(labels):
            logger.error("Number of input atlas labels does not match averages.")
            logger.error("Check " + str(options.atlas_lib) + " and try again.")
            sys.exit()
<<<<<<< HEAD
=======
        elif not len(average) == len(masks):
            logger.error("Number of input atlas masks does not match averages.")
            logger.error("Check " + str(options.atlas_lib) + " and try again.")
            sys.exit()
>>>>>>> 3c2d4610
        else:
        # match labels with averages
            numAtlases = len(labels)
            for iLabel in labels: 
                atlasStart = iLabel.split("_labels.mnc")
                for iAvg in average:
                    if re.search(atlasStart[0], iAvg):
                        atlasPipeFH = RegistrationPipeFH(abspath(iAvg), atlasDir)
<<<<<<< HEAD
                        break
                atlasPipeFH.addLabels(abspath(iLabel), inputLabel=True)
                if options.mask:
                    atlasPipeFH.setMask(abspath(options.mask))  
                atlases.append(atlasPipeFH)
=======
                        for iMask in masks:
                            if re.search(atlasStart[0], iMask):
                                atlasPipeFH.setMask(abspath(iMask))
                                break
                        break
                atlasPipeFH.addLabels(abspath(iLabel), inputLabel=True) 
                atlases.append(atlasPipeFH)
        
        #add some checking to make sure that atlas/labels/naming all worked correctly
        # eg if we have A4_mask.mnc "matching" with A3_labels, we wont get right thing.
>>>>>>> 3c2d4610
        
        # Create fileHandling classes for images
        inputs = []
        for iFile in range(len(args)):
            inputPipeFH = RegistrationPipeFH(abspath(args[iFile]), outputDir)
            inputs.append(inputPipeFH)
        
        templates = []
        numTemplates = len(args)
<<<<<<< HEAD
=======
        
        """ If --mask is specified and we are masking brains, do it here.
            Algorithm is as follows:
            1. Run SMATregister with mask=True, using masks instead of labels
                for all inputs. 
            2. Do voxel voting to find the best mask. (Or, if single atlas,
                use that transform)
            3. mincMath to multiply original input by mask to get _masked.mnc file
                (This is done for both atlases and inputs, though for atlases, voxel
                 voting is not required.)
            4. Replace lastBasevol with masked version, since once we have created
                mask, we no longer care about unmasked version. 
            5. Clear out labels arrays, which were used to keep track of masks,
                as we want to re-set them for actual labels.
        """

        if options.mask:
            for inputFH in inputs:
                for atlasFH in atlases:
                    sp = SMATregister(inputFH, atlasFH, createMask=True)
                    self.pipeline.addPipeline(sp.p)
            # MF to do -- may want to bring this outside options.mask loop
            # may want to always use atlasMask
            for atlasFH in atlases:
                mp = maskFiles(atlasFH, True)
                self.pipeline.addPipeline(mp)
            for inputFH in inputs:
                mp = maskFiles(inputFH, False, numAtlases)
                self.pipeline.addPipeline(mp)
                inputFH.clearLabels(True)
                inputFH.clearLabels(False)       
        
>>>>>>> 3c2d4610
        if numTemplates > options.max_templates:
            numTemplates = options.max_templates
        # Register each atlas to each input image up to numTemplates
        for nfile in range(numTemplates):
            for afile in range(numAtlases):
                sp = SMATregister(inputs[nfile], atlases[afile])
                self.pipeline.addPipeline(sp.p)
            # each template needs to be added only once, but will have multiple 
            # input labels
            templates.append(inputs[nfile])
            
        # once the initial templates have been created, go and register each
        # inputFile to the templates. If --pairwise=False, do voxel voting on 
        # input-atlas registrations only
        if options.pairwise:
            for inputFH in inputs:
                for tmplFH in templates:
                    if tmplFH.getLastBasevol() != inputFH.getLastBasevol():
                        sp = SMATregister(inputFH, tmplFH, name="templates")
                        self.pipeline.addPipeline(sp.p)
<<<<<<< HEAD
                voxel = voxelVote(inputFH, options.pairwise)
=======
                voxel = voxelVote(inputFH, options.pairwise, False)
>>>>>>> 3c2d4610
                self.pipeline.addStage(voxel)
        else:
            # only do voxel voting in this case if there was more than one input atlas
            if numAtlases > 1:
                for inputFH in inputs:
<<<<<<< HEAD
                    voxel = voxelVote(inputFH, options.pairwise)
=======
                    voxel = voxelVote(inputFH, options.pairwise, False)
>>>>>>> 3c2d4610
                    self.pipeline.addStage(voxel)   
        
        logger.info("Number of input atlas/label pairs: " + str(numAtlases))   
        logger.info("Number of templates: " + str(numTemplates))     
    
      
if __name__ == "__main__":
    FORMAT = '%(asctime)-15s %(name)s %(levelname)s: %(message)s'
    now = datetime.now()  
    FILENAME = "MAGeT.py-" + now.strftime("%Y%m%d-%H%M%S") + ".log"
    logging.basicConfig(filename=FILENAME, format=FORMAT, level=logging.DEBUG)
    
    application = MAGeTApplication()
    application.start()
               <|MERGE_RESOLUTION|>--- conflicted
+++ resolved
@@ -67,10 +67,7 @@
                                   simplex=simplexes[i])
             self.p.addStage(nlinStage)
         
-<<<<<<< HEAD
-=======
-        
->>>>>>> 3c2d4610
+        
         # Resample all inputLabels 
         inputLabelArray = templatePipeFH.returnLabels(True)
         if len(inputLabelArray) > 0:
@@ -82,21 +79,6 @@
             else:
                 addOutputToInputLabels = False
             for i in range(len(inputLabelArray)):
-<<<<<<< HEAD
-                resampleStage = mincresampleLabels(templatePipeFH, 
-                                                   likeFile=inputPipeFH,
-                                                   argArray=["-invert"],
-                                                   labelIndex=i,
-                                                   setInputLabels=addOutputToInputLabels)
-                self.p.addStage(resampleStage)
-        # resample files
-        resampleStage = mincresample(templatePipeFH, 
-                                     likeFile=inputPipeFH,
-                                     argArray=["-invert"])
-        self.p.addStage(resampleStage)
-
-def voxelVote(inputFH, pairwise):
-=======
                 resampleStage = mincresampleLabels(templatePipeFH,
                                                     likeFile=inputPipeFH,
                                                     argArray=["-invert"],
@@ -141,23 +123,17 @@
     return(p)
 
 def voxelVote(inputFH, pairwise, mask):
->>>>>>> 3c2d4610
     # if we do pairwise crossing, use output labels for voting (Default)
     # otherwise, return inputLabels from initial atlas-input crossing
     useInputLabels = False
     if not pairwise:
         useInputLabels = True
     labels = inputFH.returnLabels(useInputLabels)
-<<<<<<< HEAD
-    out = fh.createBaseName(inputFH.labelsDir, inputFH.basename) 
-    out += "_votedlabels.mnc"
-=======
     out = fh.createBaseName(inputFH.labelsDir, inputFH.basename)
     if mask:
         out += "_mask.mnc"
     else: 
         out += "_votedlabels.mnc"
->>>>>>> 3c2d4610
     logFile = inputFH.logFromFile(out)
     cmd = ["voxel_vote.py"] + [InputFile(l) for l in labels] + [OutputFile(out)]
     voxel = CmdStage(cmd)
@@ -177,13 +153,8 @@
                       type="string", default=".",
                       help="Directory where output data will be saved.")
         self.parser.add_option("--mask", dest="mask",
-<<<<<<< HEAD
-                      type="string",
-                      help="Mask to use for all images")
-=======
                       action="store_true", default=False,
                       help="Create a mask for all images")
->>>>>>> 3c2d4610
         self.parser.add_option("--max-templates", dest="max_templates",
                       default=25, type="int",
                       help="Maximum number of templates to generate")
@@ -202,21 +173,6 @@
         atlasDir = fh.createSubDir(outputDir, "input_atlases")
         
         """Read in atlases from directory specified in --atlas-library and 
-<<<<<<< HEAD
-            create fileHandling classes. Assumes atlas/label pairs have one 
-            of the following naming schemes:
-                name_average.mnc/name_labels.mnc
-                name.mnc/name_labels.mnc"""
-        average = [] #array of input atlas averages
-        labels = [] #array of input atlas labels, one for each average
-        atlases = [] #array of RegistrationPipeFH classes for each atlas/label pair
-        numAtlases = 0
-        for inFile in glob.glob(os.path.join(options.atlas_lib, "*.mnc")):
-            if not fnmatch.fnmatch(inFile, "*labels.mnc"):
-                average.append(abspath(inFile))
-            else:
-                labels.append(abspath(inFile))
-=======
             create fileHandling classes. Assumes atlas/label/mask groups have one 
             of the following naming schemes:
                 name_average.mnc/name_labels.mnc/name_mask.mnc
@@ -234,19 +190,15 @@
                 masks.append(abspath(inFile))
             else:
                 average.append(abspath(inFile))
->>>>>>> 3c2d4610
         # check to make sure len(average)==len(labels)
         if not len(average) == len(labels):
             logger.error("Number of input atlas labels does not match averages.")
             logger.error("Check " + str(options.atlas_lib) + " and try again.")
             sys.exit()
-<<<<<<< HEAD
-=======
         elif not len(average) == len(masks):
             logger.error("Number of input atlas masks does not match averages.")
             logger.error("Check " + str(options.atlas_lib) + " and try again.")
             sys.exit()
->>>>>>> 3c2d4610
         else:
         # match labels with averages
             numAtlases = len(labels)
@@ -255,13 +207,6 @@
                 for iAvg in average:
                     if re.search(atlasStart[0], iAvg):
                         atlasPipeFH = RegistrationPipeFH(abspath(iAvg), atlasDir)
-<<<<<<< HEAD
-                        break
-                atlasPipeFH.addLabels(abspath(iLabel), inputLabel=True)
-                if options.mask:
-                    atlasPipeFH.setMask(abspath(options.mask))  
-                atlases.append(atlasPipeFH)
-=======
                         for iMask in masks:
                             if re.search(atlasStart[0], iMask):
                                 atlasPipeFH.setMask(abspath(iMask))
@@ -272,7 +217,6 @@
         
         #add some checking to make sure that atlas/labels/naming all worked correctly
         # eg if we have A4_mask.mnc "matching" with A3_labels, we wont get right thing.
->>>>>>> 3c2d4610
         
         # Create fileHandling classes for images
         inputs = []
@@ -282,8 +226,6 @@
         
         templates = []
         numTemplates = len(args)
-<<<<<<< HEAD
-=======
         
         """ If --mask is specified and we are masking brains, do it here.
             Algorithm is as follows:
@@ -316,7 +258,6 @@
                 inputFH.clearLabels(True)
                 inputFH.clearLabels(False)       
         
->>>>>>> 3c2d4610
         if numTemplates > options.max_templates:
             numTemplates = options.max_templates
         # Register each atlas to each input image up to numTemplates
@@ -337,21 +278,13 @@
                     if tmplFH.getLastBasevol() != inputFH.getLastBasevol():
                         sp = SMATregister(inputFH, tmplFH, name="templates")
                         self.pipeline.addPipeline(sp.p)
-<<<<<<< HEAD
-                voxel = voxelVote(inputFH, options.pairwise)
-=======
                 voxel = voxelVote(inputFH, options.pairwise, False)
->>>>>>> 3c2d4610
                 self.pipeline.addStage(voxel)
         else:
             # only do voxel voting in this case if there was more than one input atlas
             if numAtlases > 1:
                 for inputFH in inputs:
-<<<<<<< HEAD
-                    voxel = voxelVote(inputFH, options.pairwise)
-=======
                     voxel = voxelVote(inputFH, options.pairwise, False)
->>>>>>> 3c2d4610
                     self.pipeline.addStage(voxel)   
         
         logger.info("Number of input atlas/label pairs: " + str(numAtlases))   
