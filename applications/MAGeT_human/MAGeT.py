--- conflicted
+++ resolved
@@ -80,16 +80,10 @@
         # 
         target_base_fname   = fh.removeFileExt(self.target)
         template_base_fname = fh.removeFileExt(self.template.image)
-<<<<<<< HEAD
-        output_target_dir = fh.createSubDir(abspath(self.root_dir), target_base_fname)            
-        output_dir, output_base_fname = fh.createSubDirSubBase(output_target_dir, template_base_fname, target_base_fname + "_" + template_base_fname)
-        log_dir, log_base = fh.createLogDirLogBase(output_dir, target_base_fname)
-=======
         output_template_dir = fh.createSubDir(abspath(self.root_dir), template_base_fname)
         
         output_dir = fh.createSubDir(output_template_dir, target_base_fname)    
         log_dir = fh.createLogDir(output_dir)
->>>>>>> 8403bb77
     
         log_base = log_dir + "/"
         output_base_fname = output_dir + "/"
@@ -110,15 +104,9 @@
     
             # non-linear registration        
             iterations = 15  
-<<<<<<< HEAD
-            nl0, logfile0 = fh.createXfmAndLogFiles(output_base_fname, log_base, ["step_0"])
-            nl1, logfile1 = fh.createXfmAndLogFiles(output_base_fname, log_base, ["step_1"])
-            nl2, logfile2 = fh.createXfmAndLogFiles(output_base_fname, log_base, ["step_2"])
-=======
             nl0, logfile0 = fh.createXfmAndLogFiles(output_base_fname, log_base, ["nl_0"])
             nl1, logfile1 = fh.createXfmAndLogFiles(output_base_fname, log_base, ["nl_1"])
             nl2, logfile2 = fh.createXfmAndLogFiles(output_base_fname, log_base, ["nl_2"])
->>>>>>> 8403bb77
         
 
             p.addStage(minctracc(linres, self.template.roi, nl0, logfile0, 
